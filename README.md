--- conflicted
+++ resolved
@@ -4,21 +4,12 @@
 
 ## Dependencies
 
-<<<<<<< HEAD
-- [ESPResSo](https://espressomd.org/wordpress/) v4.2.1 
-- [Pint](https://pint.readthedocs.io/en/stable/) v0.20.01 
-- [Pandas](https://pandas.pydata.org/) v1.5.3
-- [Pint-Pandas](https://pypi.org/project/Pint-Pandas/) v0.5
-- [Numpy](https://numpy.org/)
-- [SciPy](https://scipy.org/)
-=======
 - [ESPResSo](https://espressomd.org/wordpress/) =4.2.1 
 - [Pint](https://pint.readthedocs.io/en/stable/) >=0.20.01
 - [Pandas](https://pandas.pydata.org/) >=1.5.3
 - [Pint-Pandas](https://pypi.org/project/Pint-Pandas/) >=0.3
 - [Numpy](https://numpy.org/) >=1.23
 - [SciPy](https://scipy.org/) 
->>>>>>> 01aff9d3
 - [pdoc](https://pdoc.dev/) (for building the docs)
 
 ## Branches
@@ -164,19 +155,6 @@
 deactivate
 ```
 
-<<<<<<< HEAD
-provided that you have modified the `$ESPResSo_build_path` variable in `Makefile` to match the path where you have built ESPResSo.
-
-### Run the testsuite
-
-To make sure your code is valid, please run the testsuite before submitting your contribution:
-
-```sh
-PYTHONPATH=$(realpath .) make testsuite
-```
-
-=======
->>>>>>> 01aff9d3
 When contributing new features, consider adding a unit test in the `testsuite/`
 folder and a corresponding line in the `testsuite` target of the Makefile.
 
