--- conflicted
+++ resolved
@@ -1,53 +1,21 @@
 # Please contribute to pyMBE!
 
-<<<<<<< HEAD
-## Bug reporting
-If you discover any strange feature or unexpected behaviour of the module, please report it by opening an issue in this GitHub repository or contacting Dr. Pablo M. Blanco ([@pm-blanco](https://github.com/pm-blanco)) or any other member of the pyMBE development team.
-=======
 ## Bug reports
 If you discover any strange or unexpected behaviour in pyMBE,
 please report it by opening an issue in this GitHub repository or by contacting
-Dr. Pablo M. Blanco (<pablb@ntnu.no>) or any other member of the pyMBE development team.
->>>>>>> 34a930ce
+Dr. Pablo M. Blanco ([@pm-blanco](https://github.com/pm-blanco)) or any other member of the pyMBE development team.
 Once a ticket is open in GitHub, we will work to fix the issue as soon as possible.
 
 ## New contributors
 New developers are welcome to contribute to extend the functionalities of the pyMBE module.
 To contribute to the pyMBE module, first one needs to be added as a member of this GitHub repository.
-<<<<<<< HEAD
-If you want to contribute to the development of the pyMBE module, please contact Dr. Pablo M. Blanco ([@pm-blanco](https://github.com/pm-blanco)).
 
-## Authorship system
-To warrant a co-author status, one should contribute in one of the following way:
-- New methods and modules that extend the functionalities of the module.
-- Bugfixes and code enhancements that improve the quality of the module.
-- Development of tutorials and other documentation of the module.
-- Scripts for samples on how to use pyMBE, for testing of the library or for handy tools to extend the features fo the library.
-- Ideas on the software design and architecture. This includes ideas on improving the code quality, existing features of the module, adding new features and other conceptual contributions that have a significant impact on the development of pyMBE.
-
-In the pyMBE community, we use a tier system to select how to reward our contributors: 
-
-### Tier-0 
-- Contributors of big features of pyMBE, including stand-alone modules or a set of several methods.
-- Admins of pyMBE.
-- Contributors whose ideas had a substantial impact on the carpentry of the library.
-
-### Tier-1
-- Occasional developers of individual methods for pyMBE.
-- Contributors of bugfixes and small code enhancements.
-- Contributors of single-purpose scripts and tutorials.
-
-All tier contributors will be acknowledged as authors of the module in `AUTHORS.md`. 
-Additionally, Tier-0 contributors will be acknowledged in the `CITATION.cff`.
-New Tier-0 contributors will be included in the `CITATION.cff` file after the corresponding release of a new version of the software.
-=======
 If you want to contribute to the development of the pyMBE module,
 please contact Dr. Pablo M. Blanco (<pablb@ntnu.no>).
 
 ## Authorship and contributorship policy
 For more information on our authorship and contributorship policy,
 we refer the interested reader to our [Contributor Manifesto](CONTRIBUTOR_MANIFESTO.md).
->>>>>>> 34a930ce
 
 ## How to contribute to pyMBE
 Create a fork of the repository and submit your contribution in the form of a pull request.
@@ -62,13 +30,8 @@
 We follow semantic versioning and keep a changelog.
 
 ## Community standards
-<<<<<<< HEAD
-We aim to keep the pyMBE community an open and friendly space for researchers to collaborate in developing tools for building coarse-grained models of polyelectrolytes and biomolecules. 
-We adhere to the [Contributor Covenant Code of Conduct](CODE_OF_CONDUCT.md) v2.1 to provide guidelines on the expected behavior of the members of our community, which we hope it contributes to a healthy and a positive environment for our developers and users. 
-=======
 We aim to keep the pyMBE community an open and friendly space for researchers to collaborate
 in developing tools for building coarse-grained models of polyelectrolytes and biomolecules.
 We adhere to the [Contributor Covenant Code of Conduct](CODE_OF_CONDUCT.md) v2.1
 to provide guidelines on the expected behaviour of the members of our community
-and help maintain a healthy and a positive environment for our developers and users.
->>>>>>> 34a930ce
+and help maintain a healthy and a positive environment for our developers and users.