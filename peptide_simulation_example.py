# Load espresso, sugar and other necessary libraries

from matplotlib.style import use
import espressomd
import sugar 
import numpy as np
import matplotlib.pyplot as plt
import os
from espressomd import interactions

# The trajectories of the simulations will be stored using espresso built-up functions in separed files in the folder 'frames'
from espressomd.io.writer import vtf
if not os.path.exists('./frames'):
    os.makedirs('./frames')

# Simulation parameters

pH_range = np.linspace(2, 12, num=20)

Samples_per_pH= 100
MD_steps_per_sample=1000
steps_eq=int(Samples_per_pH/3)
N_samples_print= 100  # Write the trajectory every 100 samples
probability_reaction=0.5 

# Create an instance of sugar library

sg=sugar.sugar_library()

# Peptide parameters

<<<<<<< HEAD
sequence="nHHEEEc"
=======
sequence="nGEGGHc"
>>>>>>> 4f50b255
model='2beadAA'  # Model with 2 beads per each aminoacid
pep_concentration=5.56e-4 *sg.units.mol/sg.units.L
N_peptide_chains=1

    # Load peptide parametrization from Lunkad, R. et al.  Molecular Systems Design & Engineering (2021), 6(2), 122-131.

sg.load_interaction_parameters(filename='reference_parameters/interaction_parameters/Lunkad2021.txt') 
sg.load_pka_set(filename='reference_parameters/pka_sets/Hass2015.txt')

    # Use a generic parametrization for the aminoacids not parametrized

not_parametrized_neutral_aminoacids=['A','N','Q','G','I','L','M','F','P','O','S','U','T','W','V','J']
not_parametrized_acidic_aminoacids=['C','c']
not_parametrized_basic_aminoacids=['R','n']

for aminoacid_key in sequence:
    if aminoacid_key in not_parametrized_acidic_aminoacids:
        sg.particle(name=aminoacid_key, acidity='acidic', diameter=0.35*sg.units.nm, epsilon=1*sg.units('reduced_energy'))
    elif aminoacid_key in not_parametrized_basic_aminoacids:
        sg.particle(name=aminoacid_key, acidity='basic', diameter=0.35*sg.units.nm, epsilon=1*sg.units('reduced_energy'))
    elif aminoacid_key in not_parametrized_neutral_aminoacids:
        sg.particle(name=aminoacid_key, q=0, diameter=0.35*sg.units.nm, epsilon=1*sg.units('reduced_energy'))

generic_bond_lenght=0.4*sg.units.nm
generic_harmonic_constant=400*sg.units('reduced_energy / nm**2')
generic_bond = interactions.HarmonicBond(k=generic_harmonic_constant.to('reduced_energy / nm**2').magnitude,
                                 r_0=generic_bond_lenght.to('reduced_length').magnitude)
sg.define_default_bond(bond=generic_bond)

    # Create an instance of a sugar molecule object for the peptide

peptide = sg.peptide(name='generic_peptide', sequence=sequence, model=model)

# Salt parameters

c_salt=5e-3 * sg.units.mol/ sg.units.L
cation=sg.particle(name='Na', es_type=sg.propose_unused_type(), q=1, diameter=0.35*sg.units.nm, epsilon=1*sg.units('reduced_energy'))
anion=sg.particle(name='Cl', es_type=sg.propose_unused_type(), q=-1, diameter=0.35*sg.units.nm,  epsilon=1*sg.units('reduced_energy'))

# System parameters

volume=N_peptide_chains/(sg.N_A*pep_concentration)
L=volume ** (1./3.) # Side of the simulation box
calculated_peptide_concentration=N_peptide_chains/(volume*sg.N_A)
dict_titrable_groups=sg.count_titrable_particles(sugar_object=peptide)
total_ionisible_groups=sum(dict_titrable_groups.values())
print("The box length of your system is", L.to('reduced_length'), L.to('nm'))
print('The peptide concentration in your system is ', calculated_peptide_concentration.to('mol/L') , 'with', N_peptide_chains, 'peptides')
print('The ionisable groups in your peptide is ', dict_titrable_groups)

    # Create an instance of an espresso system

espresso_system=espressomd.System(box_l=[L.to('reduced_length').magnitude]*3)

# Add all bonds to espresso system

sg.add_bonds_to_espresso(espresso_system=espresso_system)

# Create your molecules into the espresso system

for _ in range(N_peptide_chains):
    sg.create_sugar_object_in_espresso(sugar_object=peptide, espresso_system=espresso_system, use_default_bond=True)

sg.create_counterions_in_espresso(sugar_object=peptide,cation=cation,anion=anion,espresso_system=espresso_system) # Create counterions for the peptide chains
c_salt_calculated=sg.create_added_salt_in_espresso(espresso_system=espresso_system,cation=cation,anion=anion,c_salt=c_salt)
with open('frames/trajectory0.vtf', mode='w+t') as coordinates:
    vtf.writevsf(espresso_system, coordinates)
    vtf.writevcf(espresso_system, coordinates)
# Setup the acid-base reactions of the peptide using the constant pH ensemble

RE, sucessfull_reactions_labels=sg.setup_constantpH_reactions_in_espresso(counter_ion=cation)
print('The acid-base reaction has been sucessfully setup for ', sucessfull_reactions_labels)

# Setup espresso to track the ionization of the acid/basic groups in peptide

sg.setup_espresso_to_track_ionization(espresso_system=espresso_system)

# Setup the non-interacting type for speeding up the sampling of the reactions

type_dict=sg.get_all_stored_types()
non_interacting_type=max(type_dict.keys())+1
RE.set_non_interacting_type(non_interacting_type)
print('The non interacting type is set to ', non_interacting_type)

# Setup the potential energy

sg.setup_lj_interactions_in_espresso(espresso_system=espresso_system)
sg.minimize_espresso_system_energy(espresso_system=espresso_system)
sg.setup_electrostatic_interactions_in_espresso(espresso_system=espresso_system, c_salt=c_salt)
sg.minimize_espresso_system_energy(espresso_system=espresso_system)
# Minimize the system energy to avoid huge starting force due to random inicialization of the system



with open('frames/trajectory1.vtf', mode='w+t') as coordinates:
    vtf.writevsf(espresso_system, coordinates)
    vtf.writevcf(espresso_system, coordinates)

# Setup espresso to do langevin dynamics

sg.setup_langevin_dynamics_in_espresso(espresso_system=espresso_system)

# Write the initial state



N_frame=0
Z_pH=[] # List of the average global charge at each pH
Z_groups_pH=[] # List of the average charge of groups in residue_positions at each pH

# Main loop for performing simulations at different pH-values

for pH_value in pH_range:

    # Sample list inicialization

    Z_sim=[]
    Z_groups_time_series=[]       

    RE.constant_pH = pH_value

    # Inner loop for sampling each pH value

    for step in range(Samples_per_pH+steps_eq):
        
        if np.random.random() > probability_reaction:

            espresso_system.integrator.run(steps=MD_steps_per_sample)
        
        else:
        
            RE.reaction(total_ionisible_groups)

        if ( step > steps_eq):

            # Get peptide net charge

            Z_net_list = sg.get_net_charge_from_espresso(espresso_system=espresso_system, sugar_object=peptide)
            Z_sim.append(np.mean(np.array(Z_net_list)))
            
        if (step % N_samples_print == 0) :

            N_frame+=1
            with open('frames/trajectory'+str(N_frame)+'.vtf', mode='w+t') as coordinates:
                vtf.writevsf(espresso_system, coordinates)
                vtf.writevcf(espresso_system, coordinates)

    sg.write_progress(step=list(pH_range).index(pH_value), total_steps=len(pH_range))
    Z_pH.append(np.array(Z_sim))

    print("pH = {:6.4g} done".format(pH_value))


# Calculate the ideal titration curve of the peptide with Henderson-Hasselbach equation

Z_HH = sg.calculate_HH(sequence=peptide.sequence, pH=pH_range)

# Estimate the statistical error and the autocorrelation time of the data
av_net_charge, err_net_charge, tau_net_charge, block_size_net_charge = sg.block_analyze(input_data=Z_pH)

# Plot the results

fig, ax = plt.subplots(figsize=(10, 7))
plt.errorbar(pH_range, av_net_charge, yerr=err_net_charge, fmt = '-o', capsize=3, label='Simulation')
ax.plot(pH_range, Z_HH, "-k", label='Henderson-Hasselbach')
plt.legend()
plt.xlabel('pH')
plt.ylabel('Charge of the peptide / e')
plt.title('Peptide sequence: '+ sequence)
plt.show()

exit()<|MERGE_RESOLUTION|>--- conflicted
+++ resolved
@@ -29,11 +29,7 @@
 
 # Peptide parameters
 
-<<<<<<< HEAD
-sequence="nHHEEEc"
-=======
 sequence="nGEGGHc"
->>>>>>> 4f50b255
 model='2beadAA'  # Model with 2 beads per each aminoacid
 pep_concentration=5.56e-4 *sg.units.mol/sg.units.L
 N_peptide_chains=1
