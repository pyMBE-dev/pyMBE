--- conflicted
+++ resolved
@@ -37,12 +37,7 @@
     name = "I",
     sigma = 0.3*pmb.units.nm,
     epsilon = 1*pmb.units('reduced_energy'),
-<<<<<<< HEAD
-    q = 0)
-=======
-    z = 0,
-    acidity = "inert")
->>>>>>> 189566e3
+    z = 0)
 
 pmb.define_particle(
     name = "A",
