#
# Copyright (C) 2024-2025 pyMBE-dev team
#
# This file is part of pyMBE.
#
# pyMBE is free software: you can redistribute it and/or modify
# it under the terms of the GNU General Public License as published by
# the Free Software Foundation, either version 3 of the License, or
# (at your option) any later version.
#
# pyMBE is distributed in the hope that it will be useful,
# but WITHOUT ANY WARRANTY; without even the implied warranty of
# MERCHANTABILITY or FITNESS FOR A PARTICULAR PURPOSE.  See the
# GNU General Public License for more details.
#
# You should have received a copy of the GNU General Public License
# along with this program.  If not, see <http://www.gnu.org/licenses/>.

import tempfile
import espressomd
import pandas as pd
import numpy as np

version = pd.__version__.split(".")
# This feature was introduced in Pandasv2.2.0
if int(version[0]) >= 2 and int(version[1]) >= 2:
    pd.set_option('future.no_silent_downcasting', True)

# Create an instance of pyMBE library
import pyMBE
pmb = pyMBE.pymbe_library(seed=42)

print ('*** Unit tests: read and write from pyMBE dataframe ***')

# Simulation parameters
pmb.set_reduced_units(unit_length=0.4*pmb.units.nm,
                      verbose=False)

# Define particles
pmb.define_particle(
    name = "I",
    sigma = 0.3*pmb.units.nm,
    epsilon = 1*pmb.units('reduced_energy'),
    z = 0)

pmb.define_particle(
    name = "A",
    acidity = "acidic",
    pka = 4,
    sigma = 0.3*pmb.units.nm,
    epsilon = 1*pmb.units('reduced_energy'),)
    
pmb.define_particle(
    name = "B",
    acidity = "basic",
    pka = 9,
    sigma = 0.3*pmb.units.nm,
    epsilon = 1*pmb.units('reduced_energy'),)

# Define residues
pmb.define_residue(
    name = "Res_1",
    central_bead = "I",
    side_chains = ["A","B"])

pmb.define_residue(
    name = "Res_2",
    central_bead = "I",
    side_chains = ["Res_1"])   

# Define peptide
peptide_name = 'generic_peptide'
peptide_sequence = 'EEEEEEE'
peptide_model = '2beadAA'
pmb.define_peptide(name=peptide_name, sequence=peptide_sequence, model=peptide_model)

# Define a molecule
molecule_name = "A_molecule"
n_molecules = 1

pmb.define_molecule(
    name = molecule_name,
    residue_list = ["Res_1", "Res_1",
                    "Res_2", "Res_1",
                    "Res_1", "Res_2",
                    "Res_2"])

# Define a bond
bond_type = 'harmonic'
generic_bond_length=0.4 * pmb.units.nm
generic_harmonic_constant = 400 * pmb.units('reduced_energy / reduced_length**2')

harmonic_bond = {'r_0'    : generic_bond_length,
                 'k'      : generic_harmonic_constant,
                 }


pmb.define_default_bond(bond_type = bond_type, bond_parameters = harmonic_bond)
pmb.define_bond(bond_type = bond_type, 
                bond_parameters = harmonic_bond,
                particle_pairs=[["A","A"],["B","B"]])
bond_type = 'FENE'
FENE_bond = {'r_0'    : 0.4 * pmb.units.nm,
                'k'      : 400 * pmb.units('reduced_energy / reduced_length**2'),
                'd_r_max': 0.8 * pmb.units.nm}

pmb.define_bond(bond_type = bond_type, 
                bond_parameters = FENE_bond,
                particle_pairs=[["A","B"]])

# Solution parameters
cation_name = 'Na'
anion_name = 'Cl'
c_salt=5e-3 * pmb.units.mol/ pmb.units.L

pmb.define_particle(name=cation_name, z=1, sigma=0.35*pmb.units.nm, epsilon=1*pmb.units('reduced_energy'))
pmb.define_particle(name=anion_name,  z=-1, sigma=0.35*pmb.units.nm,  epsilon=1*pmb.units('reduced_energy'))

# System parameters
molecule_concentration = 5.56e-4 *pmb.units.mol/pmb.units.L
volume = n_molecules/(pmb.N_A*molecule_concentration)
L = volume ** (1./3.) # Side of the simulation box
espresso_system=espressomd.System (box_l = [L.to('reduced_length').magnitude]*3)
pmb.add_bonds_to_espresso(espresso_system = espresso_system)

# Setup potential energy

pmb.setup_lj_interactions (espresso_system=espresso_system)
pd.options.display.max_colwidth = 10

# Copy the pmb.df into a new DF for the unit test 
stored_df = pmb.df.copy()

with tempfile.TemporaryDirectory() as tmp_directory:
    # Write the pymbe DF to a csv file
    df_filename = f'{tmp_directory}/df-example_molecule.csv'
    pmb.write_pmb_df (filename = df_filename)
    # Read the same pyMBE df from a csv a load it in pyMBE
    read_df = pmb.read_pmb_df(filename = df_filename)

<<<<<<< HEAD
stored_df['node_map'] = stored_df['node_map'].astype(object)
stored_df['chain_map'] = stored_df['chain_map'].astype(object)

read_df['node_map'] = read_df['node_map'].astype(object)
read_df['chain_map'] = read_df['chain_map'].astype(object)
=======
>>>>>>> dbdc15a3

# Preprocess data for the Unit Test
# The espresso bond object must be converted to a dict in order to compare them using assert_frame_equal
stored_df['bond_object']  = stored_df['bond_object'].apply(lambda x: (x.name(), x.get_params(), x._bond_id) if pd.notnull(x) else x)
read_df['bond_object']  = read_df['bond_object'].apply(lambda x: (x.name(), x.get_params(), x._bond_id) if pd.notnull(x) else x)
print("*** Unit test: check that the dataframe stored by pyMBE to file is the same as the one read from the file (same values and variable types) ***")

# One needs to replace the pd.NA by np.nan otherwise the comparison between pint objects fails
stored_df = stored_df.replace({pd.NA: np.nan})
read_df = read_df.replace({pd.NA: np.nan})

pd.testing.assert_frame_equal(stored_df, 
                                read_df,
                                rtol=1e-5)
print("*** Unit test passed***")<|MERGE_RESOLUTION|>--- conflicted
+++ resolved
@@ -138,14 +138,11 @@
     # Read the same pyMBE df from a csv a load it in pyMBE
     read_df = pmb.read_pmb_df(filename = df_filename)
 
-<<<<<<< HEAD
 stored_df['node_map'] = stored_df['node_map'].astype(object)
 stored_df['chain_map'] = stored_df['chain_map'].astype(object)
 
 read_df['node_map'] = read_df['node_map'].astype(object)
 read_df['chain_map'] = read_df['chain_map'].astype(object)
-=======
->>>>>>> dbdc15a3
 
 # Preprocess data for the Unit Test
 # The espresso bond object must be converted to a dict in order to compare them using assert_frame_equal
