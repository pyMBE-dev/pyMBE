#
# Copyright (C) 2024 pyMBE-dev team
#
# This file is part of pyMBE.
#
# pyMBE is free software: you can redistribute it and/or modify
# it under the terms of the GNU General Public License as published by
# the Free Software Foundation, either version 3 of the License, or
# (at your option) any later version.
#
# pyMBE is distributed in the hope that it will be useful,
# but WITHOUT ANY WARRANTY; without even the implied warranty of
# MERCHANTABILITY or FITNESS FOR A PARTICULAR PURPOSE.  See the
# GNU General Public License for more details.
#
# You should have received a copy of the GNU General Public License
# along with this program.  If not, see <http://www.gnu.org/licenses/>.

def setup_electrostatic_interactions (units, espresso_system, kT, c_salt=None, solvent_permittivity=78.5, method='p3m', tune_p3m=True, accuracy=1e-3,verbose=True):
    """
    Sets up electrostatic interactions in espressomd. 

    Args:
        units(`pint.UnitRegistry`): Unit registry.
        espresso_system: instance of espressmd system class
        kT(`float`): Thermal energy.
        c_salt: Added salt concentration. If provided, the program outputs the debye screening length. It is a mandatory parameter for the Debye-Huckel method.
        solvent_permittivity: Solvent relative permitivity, by default chosen per water at 298.15 K
        method: method prefered for computing the electrostatic interactions. Currently only P3M (label = p3m) and Debye-Huckel (label = DH) are implemented
        tune_p3m: If true (default), tunes the p3m parameters to improve efficiency
        accuracy: desired accuracy for electrostatics, by default 1e-3
        verbose (`bool`): switch to activate/deactivate verbose. Defaults to True.
    """
    import espressomd.electrostatics
    import espressomd.version
    import numpy as np
    import scipy.constants

    # Initial checks
    valid_methods_list=['p3m', 'DH']
    if method not in valid_methods_list:
        raise ValueError('provided an unknown label for method, valid values are', valid_methods_list)
    if c_salt is None and method == 'DH':
        raise ValueError('Please provide the added salt concentration c_salt to setup the Debye-Huckel potential')

    e = scipy.constants.e * units.C
    N_A = scipy.constants.N_A / units.mol

    BJERRUM_LENGTH = e.to('reduced_charge')**2 / (4 * units.pi * units.eps0 * solvent_permittivity * kT.to('reduced_energy'))
    if verbose:
        print(f"\n Bjerrum length {BJERRUM_LENGTH.to('nm')} = {BJERRUM_LENGTH.to('reduced_length')}")

    COULOMB_PREFACTOR=BJERRUM_LENGTH.to('reduced_length') * kT.to('reduced_energy') 
    
    if c_salt is not None:
        if c_salt.check('[substance] [length]**-3'):
            KAPPA=1./np.sqrt(8*units.pi*BJERRUM_LENGTH*N_A*c_salt)
        elif c_salt.check('[length]**-3'):
            KAPPA=1./np.sqrt(8*units.pi*BJERRUM_LENGTH*c_salt)
        else:
            raise ValueError('Unknown units for c_salt, please provided it in [mol / volume] or [particle / volume]', c_salt)
        if verbose:
            print(f"Debye kappa {KAPPA.to('nm')} = {KAPPA.to('reduced_length')}")

    if method == 'p3m':

        coulomb = espressomd.electrostatics.P3M(prefactor = COULOMB_PREFACTOR.magnitude, 
                                                accuracy=accuracy,
                                                verbose=verbose,
                                                tune=tune_p3m)

        if tune_p3m:
            espresso_system.time_step=0.01
<<<<<<< HEAD
            espresso_system.electrostatics.solver = coulomb
=======
            if espressomd.version.friendly() == "4.2":
                espresso_system.actors.add(coulomb)
            else:
                espresso_system.electrostatics.solver = coulomb
>>>>>>> dbdc15a3

            # save the optimal parameters and add them by hand

            p3m_params = coulomb.get_params()
<<<<<<< HEAD
            espresso_system.electrostatics.solver=None
=======
            if espressomd.version.friendly() == "4.2":
                espresso_system.actors.remove(coulomb)
            else:
                espresso_system.electrostatics.solver = None
>>>>>>> dbdc15a3
            coulomb = espressomd.electrostatics.P3M(
                                        prefactor = COULOMB_PREFACTOR.magnitude,
                                        accuracy = accuracy,
                                        mesh = p3m_params['mesh'],
                                        alpha = p3m_params['alpha'] ,
                                        cao = p3m_params['cao'],
                                        r_cut = p3m_params['r_cut'],
                                        tune = False
                                        )

    elif method == 'DH':

        coulomb = espressomd.electrostatics.DH(prefactor = COULOMB_PREFACTOR.magnitude, 
                                            kappa = (1./KAPPA).to('1/ reduced_length').magnitude, 
                                            r_cut = KAPPA.to('reduced_length').magnitude)

    
<<<<<<< HEAD
    espresso_system.electrostatics.solver = coulomb
=======
    if espressomd.version.friendly() == "4.2":
        espresso_system.actors.add(coulomb)
    else:
        espresso_system.electrostatics.solver = coulomb
>>>>>>> dbdc15a3
    if verbose:
        print("\n Electrostatics successfully added to the system \n")

    return

def minimize_espresso_system_energy(espresso_system, skin=1, gamma=1, Nsteps=10000, time_step=1e-5, max_displacement=0.1, verbose=True, reset=True):
    """
    Does a steppest descent minimization to relax the system energy

    Inputs:
    espresso_system: instance of espressmd system class
    skin: skin parameter for verlet list (default 2 reduced length)
    gamma: dammping constant (Default=1 reduced length)
    Nsteps: total number of steps of the minimization (Default=10000)
    time_step: Time step used for the energy minimization (Default=1e-2)
    max_displacement: maximum particle displacement allowed (Default=0.1 reduced length)
    verbose (`bool`): switch to activate/deactivate verbose. Defaults to True.
    """
    if verbose:
        print("\n*** Minimizing system energy... ***\n")
    espresso_system.cell_system.skin = skin
    espresso_system.time_step=time_step
    if verbose:
        print("steepest descent")
    espresso_system.integrator.set_steepest_descent(f_max=1e-3, gamma=gamma, max_displacement=max_displacement)
    espresso_system.integrator.run(int(Nsteps/2))
    if verbose:
        print("velocity verlet")
    espresso_system.integrator.set_vv()  # to switch back to velocity Verlet
    espresso_system.integrator.run(int(Nsteps/2))
    espresso_system.thermostat.turn_off()
    # Reset the time of the system to 0
    if reset:
        espresso_system.time = 0.
    if verbose:
        print("\n Minimization finished \n")
    return

def setup_langevin_dynamics(espresso_system, kT, SEED,time_step=1e-2, gamma=1, tune_skin=True, min_skin=1, max_skin=None, tolerance=1e-3, int_steps=200, adjust_max_skin=True):
    """
    Sets up Langevin Dynamics in espressomd.
    espresso_system: instance of espressmd system class
    time_step: time s

    """        
        
    espresso_system.time_step=time_step
    espresso_system.integrator.set_vv()
    espresso_system.thermostat.set_langevin(kT=kT.to('reduced_energy').magnitude, gamma=gamma, seed= SEED)

    # Optimize the value of skin

    if tune_skin:

        print("\n*** Optimizing skin ... ***")

        if max_skin is None:

            max_skin=espresso_system.box_l[0]/2

        espresso_system.cell_system.tune_skin(min_skin=min_skin, max_skin=max_skin, tol=tolerance, int_steps=int_steps, adjust_max_skin=adjust_max_skin)

        print("Optimized skin value: ", espresso_system.cell_system.skin, "\n")

    return

def get_number_of_particles(espresso_system, ptype):
    import espressomd.version
    if espressomd.version.friendly() == "4.2":
        args = (ptype,)
        kwargs = {}
    else:
        args = ()
        kwargs = {"type": ptype}
    return espresso_system.number_of_particles(*args, **kwargs)

def do_reaction(algorithm, steps):
    import espressomd.version
    if espressomd.version.friendly() == '4.2':
        algorithm.reaction(reaction_steps=steps)
    else:
        algorithm.reaction(steps=steps)<|MERGE_RESOLUTION|>--- conflicted
+++ resolved
@@ -71,26 +71,19 @@
 
         if tune_p3m:
             espresso_system.time_step=0.01
-<<<<<<< HEAD
-            espresso_system.electrostatics.solver = coulomb
-=======
             if espressomd.version.friendly() == "4.2":
                 espresso_system.actors.add(coulomb)
             else:
                 espresso_system.electrostatics.solver = coulomb
->>>>>>> dbdc15a3
+
 
             # save the optimal parameters and add them by hand
 
             p3m_params = coulomb.get_params()
-<<<<<<< HEAD
-            espresso_system.electrostatics.solver=None
-=======
             if espressomd.version.friendly() == "4.2":
                 espresso_system.actors.remove(coulomb)
             else:
                 espresso_system.electrostatics.solver = None
->>>>>>> dbdc15a3
             coulomb = espressomd.electrostatics.P3M(
                                         prefactor = COULOMB_PREFACTOR.magnitude,
                                         accuracy = accuracy,
@@ -108,14 +101,10 @@
                                             r_cut = KAPPA.to('reduced_length').magnitude)
 
     
-<<<<<<< HEAD
-    espresso_system.electrostatics.solver = coulomb
-=======
     if espressomd.version.friendly() == "4.2":
         espresso_system.actors.add(coulomb)
     else:
         espresso_system.electrostatics.solver = coulomb
->>>>>>> dbdc15a3
     if verbose:
         print("\n Electrostatics successfully added to the system \n")
 
