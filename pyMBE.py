#
# Copyright (C) 2023-2024 pyMBE-dev team
#
# This file is part of pyMBE.
#
# pyMBE is free software: you can redistribute it and/or modify
# it under the terms of the GNU General Public License as published by
# the Free Software Foundation, either version 3 of the License, or
# (at your option) any later version.
#
# pyMBE is distributed in the hope that it will be useful,
# but WITHOUT ANY WARRANTY; without even the implied warranty of
# MERCHANTABILITY or FITNESS FOR A PARTICULAR PURPOSE.  See the
# GNU General Public License for more details.
#
# You should have received a copy of the GNU General Public License
# along with this program.  If not, see <http://www.gnu.org/licenses/>.

import re
import sys
import ast
import json
import pint
import numpy as np
import pandas as pd
import scipy.constants
import scipy.optimize
from lib.lattice import LatticeBuilder


class pymbe_library():

    """
    The library for the Molecular Builder for ESPResSo (pyMBE)

    Attributes:
        N_A(`pint.Quantity`): Avogadro number.
        Kb(`pint.Quantity`): Boltzmann constant.
        e(`pint.Quantity`): Elementary charge.
        df(`Pandas.Dataframe`): Dataframe used to bookkeep all the information stored in pyMBE. Typically refered as `pmb.df`. 
        kT(`pint.Quantity`): Thermal energy.
        Kw(`pint.Quantity`): Ionic product of water. Used in the setup of the G-RxMC method.
    """

    class NumpyEncoder(json.JSONEncoder):
        """
        Custom JSON encoder that converts NumPy arrays to Python lists
        and NumPy scalars to Python scalars.
        """
        def default(self, obj):
            if isinstance(obj, np.ndarray):
                return obj.tolist()
            if isinstance(obj, np.generic):
                return obj.item()
            return super().default(obj)

    def __init__(self, seed, temperature=None, unit_length=None, unit_charge=None, Kw=None):
        """
        Initializes the pymbe_library by setting up the reduced unit system with `temperature` and `reduced_length` 
        and sets up  the `pmb.df` for bookkeeping.

        Args:
            temperature(`pint.Quantity`,optional): Value of the temperature in the pyMBE UnitRegistry. Defaults to None.
            unit_length(`pint.Quantity`, optional): Value of the unit of length in the pyMBE UnitRegistry. Defaults to None.
            unit_charge (`pint.Quantity`,optional): Reduced unit of charge defined using the `pmb.units` UnitRegistry. Defaults to None. 
            Kw (`pint.Quantity`,optional): Ionic product of water in mol^2/l^2. Defaults to None. 
        
        Note:
            - If no `temperature` is given, a value of 298.15 K is assumed by default.
            - If no `unit_length` is given, a value of 0.355 nm is assumed by default.
            - If no `unit_charge` is given, a value of 1 elementary charge is assumed by default. 
            - If no `Kw` is given, a value of 10^(-14) * mol^2 / l^2 is assumed by default. 
        """
        # Seed and RNG
        self.seed=seed
        self.rng = np.random.default_rng(seed)
        self.units=pint.UnitRegistry()
        self.N_A=scipy.constants.N_A / self.units.mol
        self.kB=scipy.constants.k * self.units.J / self.units.K
        self.e=scipy.constants.e * self.units.C
        self.set_reduced_units(unit_length=unit_length, 
                               unit_charge=unit_charge,
                               temperature=temperature, 
                               Kw=Kw, 
                               verbose=False)
        self.setup_df()
        self.lattice_builder = None
        return

    def add_bond_in_df(self, particle_id1, particle_id2, use_default_bond=False):
        """
        Adds a bond entry on the `pymbe.df` storing the particle_ids of the two bonded particles.

        Args:
            particle_id1(`int`): particle_id of the type of the first particle type of the bonded particles
            particle_id2(`int`): particle_id of the type of the second particle type of the bonded particles
            use_default_bond(`bool`, optional): Controls if a bond of type `default` is used to bond particle whose bond types are not defined in `pmb.df`. Defaults to False.

        Returns:
            index(`int`): Row index where the bond information has been added in pmb.df.
        """
        particle_name1 = self.df.loc[(self.df['particle_id']==particle_id1) & (self.df['pmb_type']=="particle")].name.values[0]
        particle_name2 = self.df.loc[(self.df['particle_id']==particle_id2) & (self.df['pmb_type']=="particle")].name.values[0]
        
        bond_key = self.find_bond_key(particle_name1=particle_name1,
                                    particle_name2=particle_name2, 
                                    use_default_bond=use_default_bond)
        if not bond_key:
            return
        self.copy_df_entry(name=bond_key,column_name='particle_id2',number_of_copies=1)
        indexs = np.where(self.df['name']==bond_key)
        index_list = list (indexs[0])
        used_bond_df = self.df.loc[self.df['particle_id2'].notnull()]
        #without this drop the program crashes when dropping duplicates because the 'bond' column is a dict
        used_bond_df = used_bond_df.drop([('bond_object','')],axis =1 )
        used_bond_index = used_bond_df.index.to_list()
        for index in index_list:
            if index not in used_bond_index:
                self.clean_df_row(index=int(index))
                self.df.at[index,'particle_id'] = particle_id1
                self.df.at[index,'particle_id2'] = particle_id2
                break
        return index

    def add_bonds_to_espresso(self, espresso_system) :
        """
        Adds all bonds defined in `pmb.df` to `espresso_system`.

        Args:
            espresso_system(`espressomd.system.System`): system object of espressomd library
        """

        if 'bond' in self.df.values:
            bond_df = self.df.loc[self.df ['pmb_type'] == 'bond']
            bond_list = bond_df.bond_object.values.tolist()
            for bond in bond_list:
                espresso_system.bonded_inter.add(bond)
        else:
            print ('WARNING: There are no bonds defined in pymbe.df')
        
        return

    def add_value_to_df(self,index,key,new_value, verbose=True, non_standard_value=False, overwrite=False):
        """
        Adds a value to a cell in the `pmb.df` DataFrame.

        Args:
            index(`int`): index of the row to add the value to.
            key(`str`): the column label to add the value to.
            verbose(`bool`, optional): Switch to activate/deactivate verbose. Defaults to True.
            non_standard_value(`bool`, optional): Switch to enable insertion of non-standard values, such as `dict` objects. Defaults to False.
            overwrite(`bool`, optional): Switch to enable overwriting of already existing values in pmb.df. Defaults to False.
        """

        token = "#protected:"

        def protect(obj):
            if non_standard_value:
                return token + json.dumps(obj, cls=self.NumpyEncoder)
            return obj

        def deprotect(obj):
            if non_standard_value and isinstance(obj, str) and obj.startswith(token):
                return json.loads(obj.removeprefix(token))
            return obj

        # Make sure index is a scalar integer value
        index = int (index)
        assert isinstance(index, int), '`index` should be a scalar integer value.'
        idx = pd.IndexSlice
        if self.check_if_df_cell_has_a_value(index=index,key=key):
            old_value= self.df.loc[index,idx[key]]
            if protect(old_value) != protect(new_value):
                name=self.df.loc[index,('name','')]
                pmb_type=self.df.loc[index,('pmb_type','')]
                if verbose:
                    print(f"WARNING: you are attempting to redefine the properties of {name} of pmb_type {pmb_type}")    
                if overwrite and verbose:
                    print(f'WARNING: overwritting the value of the entry `{key}`: old_value = {old_value} new_value = {new_value}')
                if not overwrite:
                    if verbose:
                        print(f"WARNING: pyMBE has preserved of the entry `{key}`: old_value = {old_value}. If you want to overwrite it with new_value = {new_value}, activate the switch overwrite = True ")
                    return
        self.df.loc[index,idx[key]] = protect(new_value)
        if non_standard_value:
            self.df[key] = self.df[key].apply(deprotect)
        return
    
    def assign_molecule_id(self, name, molecule_index, pmb_type, used_molecules_id):
        """
        Assigns the `molecule_id` of the pmb object given by `pmb_type`
        
        Args:
            name(`str`): Label of the molecule type to be created. `name` must be defined in `pmb.df`
            pmb_type(`str`): pmb_object_type to assign the `molecule_id` 
            molecule_index(`int`): index of the current `pmb_object_type` to assign the `molecule_id`
            used_molecules_id(`lst`): list with the `molecule_id` values already used.
        
        Returns:
            molecule_id(`int`): Id of the molecule
        """

        self.clean_df_row(index=int(molecule_index))
        
        if self.df['molecule_id'].isnull().values.all():
            molecule_id = 0        
        else:
            # check if a residue is part of another molecule
            check_residue_name = self.df[self.df['residue_list'].astype(str).str.contains(name)]
            mol_pmb_type = self.df.loc[self.df['name']==name].pmb_type.values[0]
            if not check_residue_name.empty and mol_pmb_type == pmb_type:
                for value in check_residue_name.index.to_list():                  
                    if value not in used_molecules_id:                              
                        molecule_id = self.df.loc[value].molecule_id.values[0]                    
                        break
            else:
                molecule_id = self.df['molecule_id'].max() +1

        self.add_value_to_df (key=('molecule_id',''),
                                index=int(molecule_index),
                                new_value=molecule_id, 
                                verbose=False)

        return molecule_id
    
    def calculate_center_of_mass_of_molecule(self, molecule_id, espresso_system):
        """
        Calculates the center of the molecule with a given molecule_id.

        Args:
            molecule_id(`int`): Id of the molecule whose center of mass is to be calculated.
            espresso_system(`espressomd.system.System`): Instance of a system object from the espressomd library.
        
        Returns:
            center_of_mass(`lst`): Coordinates of the center of mass.
        """
        center_of_mass = np.zeros(3)
        axis_list = [0,1,2]
        molecule_name = self.df.loc[(self.df['molecule_id']==molecule_id) & (self.df['pmb_type'].isin(["molecule","protein"]))].name.values[0]
        particle_id_list = self.get_particle_id_map(object_name=molecule_name)["all"]
        for pid in particle_id_list:
            for axis in axis_list:
                center_of_mass [axis] += espresso_system.part.by_id(pid).pos[axis]
        center_of_mass = center_of_mass / len(particle_id_list)
        return center_of_mass

    def calculate_HH(self, molecule_name, pH_list=None, pka_set=None):
        """
        Calculates the charge per molecule according to the ideal Henderson-Hasselbalch titration curve 
        for molecules with the name `molecule_name`.

        Args:
            molecule_name(`str`): name of the molecule to calculate the ideal charge for
            pH_list(`lst`): pH-values to calculate. 
            pka_set(`dict`): {"name" : {"pka_value": pka, "acidity": acidity}}

        Returns:
            Z_HH(`lst`): Henderson-Hasselbalch prediction of the charge of `sequence` in `pH_list`

        Note:
            - This function supports objects with pmb types: "molecule", "peptide" and "protein".
            - If no `pH_list` is given, 50 equispaced pH-values ranging from 2 to 12 are calculated
            - If no `pka_set` is given, the pKa values are taken from `pmb.df`
            - This function should only be used for single-phase systems. For two-phase systems `pmb.calculate_HH_Donnan`  should be used.
        """
        if pH_list is None:
            pH_list=np.linspace(2,12,50)
        if pka_set is None:
            pka_set=self.get_pka_set() 
        self.check_pka_set(pka_set=pka_set)
        charge_number_map = self.get_charge_number_map()
        Z_HH=[]
        for pH_value in pH_list:    
            Z=0
            index = self.df.loc[self.df['name'] == molecule_name].index[0].item() 
            residue_list = self.df.at [index,('residue_list','')]
            sequence = self.df.at [index,('sequence','')]
            if np.any(pd.isnull(sequence)):
                # Molecule has no sequence
                for residue in residue_list:
                    list_of_particles_in_residue = self.search_particles_in_residue(residue)
                    for particle in list_of_particles_in_residue:
                        if particle in pka_set.keys():
                            if pka_set[particle]['acidity'] == 'acidic':
                                psi=-1
                            elif pka_set[particle]['acidity']== 'basic':
                                psi=+1
                            else:
                                psi=0
                            Z+=psi/(1+10**(psi*(pH_value-pka_set[particle]['pka_value'])))                      
                Z_HH.append(Z)
            else:
                # Molecule has a sequence
                if not isinstance(sequence, list):
                    # If the df has been read by file, the sequence needs to be parsed.
                    sequence = self.parse_sequence_from_file(sequence=sequence)
                for name in sequence:
                    if name in pka_set.keys():
                        if pka_set[name]['acidity'] == 'acidic':
                            psi=-1
                        elif pka_set[name]['acidity']== 'basic':
                            psi=+1
                        else:
                            psi=0
                        Z+=psi/(1+10**(psi*(pH_value-pka_set[name]['pka_value'])))
                    else:
                        state_one_type = self.df.loc[self.df['name']==name].state_one.es_type.values[0]
                        Z+=charge_number_map[state_one_type]
                Z_HH.append(Z)

        return Z_HH

    def calculate_HH_Donnan(self, c_macro, c_salt, pH_list=None, pka_set=None):
        """
        Calculates the charge on the different molecules according to the Henderson-Hasselbalch equation coupled to the Donnan partitioning.

        Args:
            c_macro('dict'): {"name": concentration} - A dict containing the concentrations of all charged macromolecular species in the system. 
            c_salt('float'): Salt concentration in the reservoir.
            pH_list('lst'): List of pH-values in the reservoir. 
            pka_set('dict'): {"name": {"pka_value": pka, "acidity": acidity}}.

        Returns:
            {"charges_dict": {"name": charges}, "pH_system_list": pH_system_list, "partition_coefficients": partition_coefficients_list}
            pH_system_list ('lst'): List of pH_values in the system.
            partition_coefficients_list ('lst'): List of partition coefficients of cations.

        Note:
            - If no `pH_list` is given, 50 equispaced pH-values ranging from 2 to 12 are calculated
            - If no `pka_set` is given, the pKa values are taken from `pmb.df`
            - If `c_macro` does not contain all charged molecules in the system, this function is likely to provide the wrong result.
        """
        if pH_list is None:
            pH_list=np.linspace(2,12,50)
        if pka_set is None:
            pka_set=self.get_pka_set() 
        self.check_pka_set(pka_set=pka_set)

        partition_coefficients_list = []
        pH_system_list = []
        Z_HH_Donnan={}
        for key in c_macro:
            Z_HH_Donnan[key] = []

        def calc_charges(c_macro, pH):
            """
            Calculates the charges of the different kinds of molecules according to the Henderson-Hasselbalch equation.

            Args:
                c_macro('dic'): {"name": concentration} - A dict containing the concentrations of all charged macromolecular species in the system. 
                pH('float'): pH-value that is used in the HH equation.

            Returns:
                charge('dict'): {"molecule_name": charge}
            """
            charge = {}
            for name in c_macro:
                charge[name] = self.calculate_HH(name, [pH], pka_set)[0]
            return charge

        def calc_partition_coefficient(charge, c_macro):
            """
            Calculates the partition coefficients of positive ions according to the ideal Donnan theory.

            Args:
                charge('dict'): {"molecule_name": charge}
                c_macro('dict'): {"name": concentration} - A dict containing the concentrations of all charged macromolecular species in the system. 
            """
            nonlocal ionic_strength_res
            charge_density = 0.0
            for key in charge:
                charge_density += charge[key] * c_macro[key]
            return (-charge_density / (2 * ionic_strength_res) + np.sqrt((charge_density / (2 * ionic_strength_res))**2 + 1)).magnitude

        for pH_value in pH_list:    
            # calculate the ionic strength of the reservoir
            if pH_value <= 7.0:
                ionic_strength_res = 10 ** (-pH_value) * self.units.mol/self.units.l + c_salt 
            elif pH_value > 7.0:
                ionic_strength_res = 10 ** (-(14-pH_value)) * self.units.mol/self.units.l + c_salt

            #Determine the partition coefficient of positive ions by solving the system of nonlinear, coupled equations
            #consisting of the partition coefficient given by the ideal Donnan theory and the Henderson-Hasselbalch equation.
            #The nonlinear equation is formulated for log(xi) since log-operations are not supported for RootResult objects.
            equation = lambda logxi: logxi - np.log10(calc_partition_coefficient(calc_charges(c_macro, pH_value - logxi), c_macro))
            logxi = scipy.optimize.root_scalar(equation, bracket=[-1e2, 1e2], method="brentq")
            partition_coefficient = 10**logxi.root

            charges_temp = calc_charges(c_macro, pH_value-np.log10(partition_coefficient))
            for key in c_macro:
                Z_HH_Donnan[key].append(charges_temp[key])

            pH_system_list.append(pH_value - np.log10(partition_coefficient))
            partition_coefficients_list.append(partition_coefficient)

        return {"charges_dict": Z_HH_Donnan, "pH_system_list": pH_system_list, "partition_coefficients": partition_coefficients_list}

    def calculate_initial_bond_length(self, bond_object, bond_type, epsilon, sigma, cutoff, offset):
        """
        Calculates the initial bond length that is used when setting up molecules,
        based on the minimum of the sum of bonded and short-range (LJ) interactions.
        
        Args:
            bond_object(`espressomd.interactions.BondedInteractions`): instance of a bond object from espressomd library
            bond_type(`str`): label identifying the used bonded potential
            epsilon(`pint.Quantity`): LJ epsilon of the interaction between the particles
            sigma(`pint.Quantity`): LJ sigma of the interaction between the particles
            cutoff(`pint.Quantity`): cutoff-radius of the LJ interaction 
            offset(`pint.Quantity`): offset of the LJ interaction
        """    
        def truncated_lj_potential(x, epsilon, sigma, cutoff,offset):
            if x>cutoff:
                return 0.0
            else:
                return 4*epsilon*((sigma/(x-offset))**12-(sigma/(x-offset))**6) - 4*epsilon*((sigma/cutoff)**12-(sigma/cutoff)**6)

        epsilon_red=epsilon.to('reduced_energy').magnitude
        sigma_red=sigma.to('reduced_length').magnitude
        cutoff_red=cutoff.to('reduced_length').magnitude
        offset_red=offset.to('reduced_length').magnitude

        if bond_type == "harmonic":
            r_0 = bond_object.params.get('r_0')
            k = bond_object.params.get('k')
            l0 = scipy.optimize.minimize(lambda x: 0.5*k*(x-r_0)**2 + truncated_lj_potential(x, epsilon_red, sigma_red, cutoff_red, offset_red), x0=r_0).x
        elif bond_type == "FENE":
            r_0 = bond_object.params.get('r_0')
            k = bond_object.params.get('k')
            d_r_max = bond_object.params.get('d_r_max')
            l0 = scipy.optimize.minimize(lambda x: -0.5*k*(d_r_max**2)*np.log(1-((x-r_0)/d_r_max)**2) + truncated_lj_potential(x, epsilon_red, sigma_red, cutoff_red,offset_red), x0=1.0).x
        return l0

    def calculate_net_charge(self, espresso_system, molecule_name, dimensionless=False):
        '''
        Calculates the net charge per molecule of molecules with `name` = molecule_name. 
        Returns the net charge per molecule and a maps with the net charge per residue and molecule.

        Args:
            espresso_system(`espressomd.system.System`): system information 
            molecule_name(`str`): name of the molecule to calculate the net charge
            dimensionless(`bool'): sets if the charge is returned with a dimension or not

        Returns:
            (`dict`): {"mean": mean_net_charge, "molecules": {mol_id: net_charge_of_mol_id, }, "residues": {res_id: net_charge_of_res_id, }}

        Note:
            - The net charge of the molecule is averaged over all molecules of type `name` 
            - The net charge of each particle type is averaged over all particle of the same type in all molecules of type `name`
        '''        
        valid_pmb_types = ["molecule", "protein"]
        pmb_type=self.df.loc[self.df['name']==molecule_name].pmb_type.values[0]
        if pmb_type not in valid_pmb_types:
            raise ValueError("The pyMBE object with name {molecule_name} has a pmb_type {pmb_type}. This function only supports pyMBE types {valid_pmb_types}")      

        id_map = self.get_particle_id_map(object_name=molecule_name)
        def create_charge_map(espresso_system,id_map,label):
            charge_number_map={}
            for super_id in id_map[label].keys():
                if dimensionless:
                    net_charge=0
                else:
                    net_charge=0 * self.units.Quantity(1,'reduced_charge')
                for pid in id_map[label][super_id]:
                    if dimensionless:
                        net_charge+=espresso_system.part.by_id(pid).q
                    else:
                        net_charge+=espresso_system.part.by_id(pid).q * self.units.Quantity(1,'reduced_charge')
                charge_number_map[super_id]=net_charge
            return charge_number_map
        net_charge_molecules=create_charge_map(label="molecule_map",
                                                espresso_system=espresso_system,
                                                id_map=id_map)
        net_charge_residues=create_charge_map(label="residue_map",
                                                espresso_system=espresso_system,
                                                id_map=id_map)       
        if dimensionless:
            mean_charge=np.mean(np.array(list(net_charge_molecules.values())))
        else:
            mean_charge=np.mean(np.array([value.magnitude for value in net_charge_molecules.values()]))*self.units.Quantity(1,'reduced_charge')
        return {"mean": mean_charge, "molecules": net_charge_molecules, "residues": net_charge_residues}

    def center_molecule_in_simulation_box(self, molecule_id, espresso_system):
        """
        Centers the pmb object matching `molecule_id` in the center of the simulation box in `espresso_md`.
        
        Args:
            molecule_id(`int`): Id of the molecule to be centered.
            espresso_system(`espressomd.system.System`): Instance of a system object from the espressomd library.
        """
        if len(self.df.loc[self.df['molecule_id']==molecule_id].pmb_type) == 0:
            raise ValueError("The provided molecule_id is not present in the pyMBE dataframe.")      
        center_of_mass = self.calculate_center_of_mass_of_molecule(molecule_id=molecule_id,espresso_system=espresso_system)
        box_center = [espresso_system.box_l[0]/2.0,
                      espresso_system.box_l[1]/2.0,
                      espresso_system.box_l[2]/2.0]
        molecule_name = self.df.loc[(self.df['molecule_id']==molecule_id) & (self.df['pmb_type'].isin(["molecule","protein"]))].name.values[0]
        particle_id_list = self.get_particle_id_map(object_name=molecule_name)["all"]
        for pid in particle_id_list:
            es_pos = espresso_system.part.by_id(pid).pos
            espresso_system.part.by_id(pid).pos = es_pos - center_of_mass + box_center
        return 

    def check_aminoacid_key(self, key):
        """
        Checks if `key` corresponds to a valid aminoacid letter code.

        Args:
            key(`str`): key to be checked.

        Returns:
            `bool`: True if `key` is a valid aminoacid letter code, False otherwise.
        """
        valid_AA_keys=['V', #'VAL'
                       'I', #'ILE'
                       'L', #'LEU'
                       'E', #'GLU'
                       'Q', #'GLN'
                       'D', #'ASP'
                       'N', #'ASN'
                       'H', #'HIS'
                       'W', #'TRP'
                       'F', #'PHE'
                       'Y', #'TYR'
                       'R', #'ARG' 
                       'K', #'LYS'
                       'S', #'SER'
                       'T', #'THR'
                       'M', #'MET'
                       'A', #'ALA'
                       'G', #'GLY'
                       'P', #'PRO'
                       'C'] #'CYS'
        if key in valid_AA_keys:
            return True
        else:
            return False

    def check_dimensionality(self, variable, expected_dimensionality):
        """
        Checks if the dimensionality of `variable` matches `expected_dimensionality`.

        Args:
            variable(`pint.Quantity`): Quantity to be checked.
            expected_dimensionality(`str`): Expected dimension of the variable.

        Returns:
            (`bool`): `True` if the variable if of the expected dimensionality, `False` otherwise.

        Note:
            - `expected_dimensionality` takes dimensionality following the Pint standards [docs](https://pint.readthedocs.io/en/0.10.1/wrapping.html?highlight=dimensionality#checking-dimensionality).
            - For example, to check for a variable corresponding to a velocity `expected_dimensionality = "[length]/[time]"`    
        """
        correct_dimensionality=variable.check(f"{expected_dimensionality}")      
        if not correct_dimensionality:
            raise ValueError(f"The variable {variable} should have a dimensionality of {expected_dimensionality}, instead the variable has a dimensionality of {variable.dimensionality}")
        return correct_dimensionality

    def check_if_df_cell_has_a_value(self, index,key):
        """
        Checks if a cell in the `pmb.df` at the specified index and column has a value.

        Args:
            index(`int`): Index of the row to check.
            key(`str`): Column label to check.

        Returns:
            `bool`: `True` if the cell has a value, `False` otherwise.
        """
        idx = pd.IndexSlice
        import warnings
        with warnings.catch_warnings():
            warnings.simplefilter("ignore")
            return not pd.isna(self.df.loc[index, idx[key]])

    def check_if_name_is_defined_in_df(self, name, pmb_type_to_be_defined):
        """
        Checks if `name` is defined in `pmb.df`.

        Args:
            name(`str`): label to check if defined in `pmb.df`.
            pmb_type_to_be_defined(`str`): pmb object type corresponding to `name`.

        Returns:
            `bool`: `True` for success, `False` otherwise.
        """
        if name in self.df['name'].unique():
            current_object_type = self.df[self.df['name']==name].pmb_type.values[0]
            if current_object_type != pmb_type_to_be_defined:
                raise ValueError (f"The name {name} is already defined in the df with a pmb_type = {current_object_type}, pymMBE does not support objects with the same name but different pmb_types")
            return True            
        else:
            return False

    def check_if_metal_ion(self,key):
        """
        Checks if `key` corresponds to a label of a supported metal ion.

        Args:
            key(`str`): key to be checked

        Returns:
            (`bool`): True if `key`  is a supported metal ion, False otherwise.
        """
        if key in self.get_metal_ions_charge_number_map().keys():
            return True
        else:
            return False

    def check_pka_set(self, pka_set):
        """
        Checks that `pka_set` has the formatting expected by the pyMBE library.
       
        Args:
            pka_set(`dict`): {"name" : {"pka_value": pka, "acidity": acidity}}
        """
        required_keys=['pka_value','acidity']
        for required_key in required_keys:
            for pka_entry in pka_set.values():
                if required_key not in pka_entry.keys():
                    raise ValueError(f'missing a required key "{required_key}" in the following entry of pka_set "{pka_entry}"')
        return

    def clean_df_row(self, index, columns_keys_to_clean=("particle_id", "particle_id2", "residue_id", "molecule_id")):
        """
        Cleans the columns of `pmb.df` in `columns_keys_to_clean` of the row with index `index` by assigning them a np.nan value.

        Args:
            index(`int`): Index of the row to clean.
            columns_keys_to_clean(`list` of `str`, optional): List with the column keys to be cleaned. Defaults to [`particle_id`, `particle_id2`, `residue_id`, `molecule_id`].
        """   
        for column_key in columns_keys_to_clean:
            self.add_value_to_df(key=(column_key,''),index=index,new_value=np.nan, verbose=False)
        return

    def convert_columns_to_original_format (self, df):
        """
        Converts the columns of the Dataframe to the original format in pyMBE.
        
        Args:
            df(`DataFrame`): dataframe with pyMBE information as a string  
        
        """

        columns_dtype_int = ['particle_id','particle_id2', 'residue_id','molecule_id', 'model',('state_one','es_type'),('state_two','es_type'),('state_one','z'),('state_two','z') ]  

        columns_with_units = ['sigma', 'epsilon', 'cutoff', 'offset']

        columns_with_list_or_dict = ['residue_list','side_chains', 'parameters_of_the_potential','sequence']

        for column_name in columns_dtype_int:
            df[column_name] = df[column_name].astype(object)
            
        for column_name in columns_with_list_or_dict:
            if df[column_name].isnull().all():
                df[column_name] = df[column_name].astype(object)
            else:
                df[column_name] = df[column_name].apply(lambda x: ast.literal_eval(str(x)) if pd.notnull(x) else x)

        for column_name in columns_with_units:
            df[column_name] = df[column_name].apply(lambda x: self.create_variable_with_units(x) if pd.notnull(x) else x)

        df['bond_object'] = df['bond_object'].apply(lambda x: self.convert_str_to_bond_object(x) if pd.notnull(x) else x)

        return df
    
    def convert_str_to_bond_object (self, bond_str):
        
        """
        Convert a row read as a `str` to the corresponding bond object. There are two supported bonds: HarmonicBond and FeneBond

        Args:
            bond_str(`str`): string with the information of a bond object

        Returns:
            bond_object(`obj`): EsPRESSo bond object 
        """
        
        from espressomd.interactions import HarmonicBond
        from espressomd.interactions import FeneBond

        supported_bonds = ['HarmonicBond', 'FeneBond']

        for bond in supported_bonds:
            variable = re.subn(f'{bond}', '', bond_str)
            if variable[1] == 1: 
                params = ast.literal_eval(variable[0])
                if bond == 'HarmonicBond':
                    bond_object = HarmonicBond(r_cut =params['r_cut'], k = params['k'], r_0=params['r_0'])
                elif bond == 'FeneBond':
                    bond_object = FeneBond(k = params['k'], d_r_max =params['d_r_max'], r_0=params['r_0'])

        return bond_object 

    def copy_df_entry(self, name, column_name, number_of_copies):
        '''
        Creates 'number_of_copies' of a given 'name' in `pymbe.df`.

        Args:
            name(`str`): Label of the particle/residue/molecule type to be created. `name` must be defined in `pmb.df`
            column_name(`str`): Column name to use as a filter. 
            number_of_copies(`int`): number of copies of `name` to be created.
        
        Note:
            - Currently, column_name only supports "particle_id", "particle_id2", "residue_id" and "molecule_id" 
        '''

        valid_column_names=["particle_id", "residue_id", "molecule_id", "particle_id2" ]
        if column_name not in valid_column_names:
            raise ValueError(f"{column_name} is not a valid column_name, currently only the following are supported: {valid_column_names}")
        df_by_name = self.df.loc[self.df.name == name]
        if number_of_copies != 1:           
            if df_by_name[column_name].isnull().values.any():       
                df_by_name_repeated = pd.concat ([df_by_name]*(number_of_copies-1), ignore_index=True)
            else:
                df_by_name = df_by_name[df_by_name.index == df_by_name.index.min()] 
                df_by_name_repeated = pd.concat ([df_by_name]*(number_of_copies), ignore_index=True)
                df_by_name_repeated[column_name] =np.nan
            # Concatenate the new particle rows to  `df`
            self.df = pd.concat ([self.df,df_by_name_repeated], ignore_index=True)
        else:
            if not df_by_name[column_name].isnull().values.any():     
                df_by_name = df_by_name[df_by_name.index == df_by_name.index.min()] 
                df_by_name_repeated = pd.concat ([df_by_name]*(number_of_copies), ignore_index=True)
                df_by_name_repeated[column_name] =np.nan
                self.df = pd.concat ([self.df,df_by_name_repeated], ignore_index=True)
        return

    def create_added_salt (self, espresso_system, cation_name, anion_name, c_salt, verbose=True):    
        """
        Creates a `c_salt` concentration of `cation_name` and `anion_name` ions into the `espresso_system`.

        Args:
            espresso_system(`espressomd.system.System`): instance of an espresso system object.
            cation_name(`str`): `name` of a particle with a positive charge.
            anion_name(`str`): `name` of a particle with a negative charge.
            c_salt(`float`): Salt concentration.
            verbose(`bool`): switch to activate/deactivate verbose. Defaults to True.
            
        Returns:
            c_salt_calculated(`float`): Calculated salt concentration added to `espresso_system`.
        """
        cation_name_charge = self.df.loc[self.df['name']==cation_name].state_one.z.values[0]
        anion_name_charge = self.df.loc[self.df['name']==anion_name].state_one.z.values[0]     
        if cation_name_charge <= 0:
            raise ValueError('ERROR cation charge must be positive, charge ',cation_name_charge)
        if anion_name_charge >= 0:
            raise ValueError('ERROR anion charge must be negative, charge ', anion_name_charge)
        # Calculate the number of ions in the simulation box
        volume=self.units.Quantity(espresso_system.volume(), 'reduced_length**3')
        if c_salt.check('[substance] [length]**-3'):
            N_ions= int((volume*c_salt.to('mol/reduced_length**3')*self.N_A).magnitude)
            c_salt_calculated=N_ions/(volume*self.N_A)
        elif c_salt.check('[length]**-3'):
            N_ions= int((volume*c_salt.to('reduced_length**-3')).magnitude)
            c_salt_calculated=N_ions/volume
        else:
            raise ValueError('Unknown units for c_salt, please provided it in [mol / volume] or [particle / volume]', c_salt)
        N_cation = N_ions*abs(anion_name_charge)
        N_anion = N_ions*abs(cation_name_charge)
        self.create_particle(espresso_system=espresso_system, name=cation_name, number_of_particles=N_cation)
        self.create_particle(espresso_system=espresso_system, name=anion_name, number_of_particles=N_anion)
        if verbose:
            if c_salt_calculated.check('[substance] [length]**-3'):
                print(f"\n Added salt concentration of {c_salt_calculated.to('mol/L')} given by {N_cation} cations and {N_anion} anions")
            elif c_salt_calculated.check('[length]**-3'):
                print(f"\n Added salt concentration of {c_salt_calculated.to('reduced_length**-3')} given by {N_cation} cations and {N_anion} anions")
        return c_salt_calculated

    def create_bond_in_espresso(self, bond_type, bond_parameters):
        '''
        Creates either a harmonic or a FENE bond in ESPREesSo

        Args:
            bond_type(`str`): label to identify the potential to model the bond.
            bond_parameters(`dict`): parameters of the potential of the bond.

        Note:
            Currently, only HARMONIC and FENE bonds are supported.

            For a HARMONIC bond the dictionary must contain:

                - k (`obj`)      : Magnitude of the bond. It should have units of energy/length**2 
                using the `pmb.units` UnitRegistry.
                - r_0 (`obj`)    : Equilibrium bond length. It should have units of length using 
                the `pmb.units` UnitRegistry.
           
            For a FENE bond the dictionay must additionally contain:
                
                - d_r_max (`obj`): Maximal stretching length for FENE. It should have 
                units of length using the `pmb.units` UnitRegistry. Default 'None'.

        Returns:
              bond_object (`obj`): a harmonic or a FENE bond object in ESPREesSo
        '''
        from espressomd import interactions

        valid_bond_types   = ["harmonic", "FENE"]
        
        if 'k' in bond_parameters:
            bond_magnitude     = bond_parameters['k'].to('reduced_energy / reduced_length**2')
        else:
            raise ValueError("Magnitud of the potential (k) is missing")
        
        if bond_type == 'harmonic':
            if 'r_0' in bond_parameters:
                bond_length        = bond_parameters['r_0'].to('reduced_length')
            else:
                raise ValueError("Equilibrium bond length (r_0) is missing")
            bond_object    = interactions.HarmonicBond(k   = bond_magnitude.magnitude,
                                                       r_0 = bond_length.magnitude)
        elif bond_type == 'FENE':
            if 'r_0' in bond_parameters:
                bond_length        = bond_parameters['r_0'].to('reduced_length').magnitude
            else:
                print("WARNING: No value provided for r_0. Defaulting to r_0 = 0")
                bond_length=0
            if 'd_r_max' in bond_parameters:
                max_bond_stret = bond_parameters['d_r_max'].to('reduced_length')
            else:
                raise ValueError("Maximal stretching length (d_r_max) is missing")
            bond_object    = interactions.FeneBond(r_0     = bond_length, 
                                                   k       = bond_magnitude.magnitude,
                                                   d_r_max = max_bond_stret.magnitude)
        else:
            raise ValueError(f"Bond type {bond_type} currently not implemented in pyMBE, valid types are {valid_bond_types}")

        return bond_object


    def create_counterions(self, object_name, cation_name, anion_name, espresso_system,verbose=True):
        """
        Creates particles of `cation_name` and `anion_name` in `espresso_system` to counter the net charge of `pmb_object`.
        
        Args:
            object_name(`str`): `name` of a pymbe object.
            espresso_system(`espressomd.system.System`): Instance of a system object from the espressomd library.
            cation_name(`str`): `name` of a particle with a positive charge.
            anion_name(`str`): `name` of a particle with a negative charge.
            verbose(`bool`): switch to activate/deactivate verbose. Defaults to True.

        Returns: 
            counterion_number(`dict`): {"name": number}
        """
        cation_charge = self.df.loc[self.df['name']==cation_name].state_one.z.iloc[0]
        anion_charge = self.df.loc[self.df['name']==anion_name].state_one.z.iloc[0]
        object_ids = self.get_particle_id_map(object_name=object_name)["all"]
        counterion_number={}
        object_charge={}
        for name in ['positive', 'negative']:
            object_charge[name]=0
        for id in object_ids:
            if espresso_system.part.by_id(id).q > 0:
                object_charge['positive']+=1*(np.abs(espresso_system.part.by_id(id).q ))
            elif espresso_system.part.by_id(id).q < 0:
                object_charge['negative']+=1*(np.abs(espresso_system.part.by_id(id).q ))
        if object_charge['positive'] % abs(anion_charge) == 0:
            counterion_number[anion_name]=int(object_charge['positive']/abs(anion_charge))
        else:
            raise ValueError('The number of positive charges in the pmb_object must be divisible by the  charge of the anion')
        if object_charge['negative'] % abs(cation_charge) == 0:
            counterion_number[cation_name]=int(object_charge['negative']/cation_charge)
        else:
            raise ValueError('The number of negative charges in the pmb_object must be divisible by the  charge of the cation')
        if counterion_number[cation_name] > 0: 
            self.create_particle(espresso_system=espresso_system, name=cation_name, number_of_particles=counterion_number[cation_name])
        else:
            counterion_number[cation_name]=0
        if counterion_number[anion_name] > 0:
            self.create_particle(espresso_system=espresso_system, name=anion_name, number_of_particles=counterion_number[anion_name])
        else:
            counterion_number[anion_name] = 0
        if verbose:
            print('The following counter-ions have been created: ')
            for name in counterion_number.keys():
                print(f'Ion type: {name} created number: {counterion_number[name]}')
        return counterion_number

    def create_hydrogel(self, name, espresso_system):
        """ 
        creates the hyrogel `name` in espresso_system
        
<<<<<<< HEAD
        Args:
            name(`str`): Label of the hydrogel to be created. `name` must be defined in the `pmb.df`
            espresso_system(`espressomd.system.System`): Instance of a system object from the espressomd library.

        Returns:
            
        """

        def format_node(node_list):
            return "[" + " ".join(map(str, node_list)) + "]"

        self.check_if_name_is_defined_in_df(name=name,
                                            pmb_type_to_be_defined='hydrogel')

        # placing nodes

        node_positions = {}
        node_topology = self.df[self.df["name"]==name]["node_map"].iloc[0]
        for node_info in node_topology.values():
            node_index = node_info["lattice_index"]
            node_name = node_info["particle_name"]

            node_pos = self.set_node(format_node(node_index), node_name, espresso_system)
            node_label = self.lattice_builder.node_labels[format_node(node_index)]
            node_positions[node_label]=node_pos

        # Placing chains between nodes
        # Looping over all the 16 chains

        chain_topology = self.df[self.df["name"]==name]["chain_map"].iloc[0]
        for chain_info in chain_topology.values():
            node_s = chain_info["node_start"]
            node_e = chain_info["node_end"]
            self.set_chain(node_s, node_e, node_positions, espresso_system)

        return node_positions;

=======
>>>>>>> 8d2a9235
    def create_molecule(self, name, number_of_molecules, espresso_system, list_of_first_residue_positions=None, backbone_vector=None, use_default_bond=False):
        """
        Creates `number_of_molecules` molecule of type `name` into `espresso_system` and bookkeeps them into `pmb.df`.

        Args:
            name(`str`): Label of the molecule type to be created. `name` must be defined in `pmb.df`
            espresso_system(`espressomd.system.System`): Instance of a system object from espressomd library.
            number_of_molecules(`int`): Number of molecules of type `name` to be created.
            list_of_first_residue_positions(`list`, optional): List of coordinates where the central bead of the first_residue_position will be created, random by default.
            backbone_vector(`list` of `float`): Backbone vector of the molecule, random by default. Central beads of the residues in the `residue_list` are placed along this vector. 
            use_default_bond(`bool`, optional): Controls if a bond of type `default` is used to bond particle with undefined bonds in `pymbe.df`

        Returns:
            molecules_info(`dict`):  {molecule_id: {residue_id:{"central_bead_id":central_bead_id, "side_chain_ids": [particle_id1, ...]}}} 
        """
        if list_of_first_residue_positions is not None:
            for item in list_of_first_residue_positions:
                if not isinstance(item, list):
                    raise ValueError("The provided input position is not a nested list. Should be a nested list with elements of 3D lists, corresponding to xyz coord.")
                elif len(item) != 3:
                    raise ValueError("The provided input position is formatted wrong. The elements in the provided list does not have 3 coordinates, corresponding to xyz coord.")

            if len(list_of_first_residue_positions) != number_of_molecules:
                raise ValueError(f"Number of positions provided in {list_of_first_residue_positions} does not match number of molecules desired, {number_of_molecules}")
        if number_of_molecules <= 0:
            return 0
        self.check_if_name_is_defined_in_df(name=name,
                                            pmb_type_to_be_defined='molecule')
            
        first_residue = True
        molecules_info = {}
        residue_list = self.df[self.df['name']==name].residue_list.values [0]
        self.copy_df_entry(name=name,
                        column_name='molecule_id',
                        number_of_copies=number_of_molecules)

        molecules_index = np.where(self.df['name']==name)
        molecule_index_list =list(molecules_index[0])[-number_of_molecules:]
        used_molecules_id = self.df.molecule_id.dropna().drop_duplicates().tolist()
        pos_index = 0 
        for molecule_index in molecule_index_list:        
            molecule_id = self.assign_molecule_id(name=name,
                                                pmb_type='molecule',
                                                used_molecules_id=used_molecules_id,
                                                molecule_index=molecule_index)
            molecules_info[molecule_id] = {}
            for residue in residue_list:
                if first_residue:
                    if list_of_first_residue_positions is None:
                        residue_position = None
                    else:
                        for item in list_of_first_residue_positions:
                            residue_position = [np.array(list_of_first_residue_positions[pos_index])]
                    # Generate an arbitrary random unit vector
                    if backbone_vector is None:
                        backbone_vector = self.generate_random_points_in_a_sphere(center=[0,0,0],
<<<<<<< HEAD
                                                                radius=1,
=======
                                                                radius=1, 
>>>>>>> 8d2a9235
                                                                n_samples=1,
                                                                on_surface=True)[0]

                    residues_info = self.create_residue(name=residue,
                                                        espresso_system=espresso_system, 
                                                        central_bead_position=residue_position,  
                                                        use_default_bond= use_default_bond, 
                                                        backbone_vector=backbone_vector)
                    residue_id = next(iter(residues_info))
                    # Add the correct molecule_id to all particles in the residue
                    for index in self.df[self.df['residue_id']==residue_id].index:
                        self.add_value_to_df(key=('molecule_id',''),
                                            index=int (index),
                                            new_value=molecule_id,
                                            overwrite=True,
                                            verbose=False)
                    central_bead_id = residues_info[residue_id]['central_bead_id']
                    previous_residue = residue
                    residue_position = espresso_system.part.by_id(central_bead_id).pos
                    previous_residue_id = central_bead_id
                    first_residue = False          
                else:                    
                    previous_central_bead_name=self.df[self.df['name']==previous_residue].central_bead.values[0]
                    new_central_bead_name=self.df[self.df['name']==residue].central_bead.values[0]       
                    bond = self.search_bond(particle_name1=previous_central_bead_name, 
                                            particle_name2=new_central_bead_name, 
                                            hard_check=True, 
                                            use_default_bond=use_default_bond)                
                    l0 = self.get_bond_length(particle_name1=previous_central_bead_name, 
                                            particle_name2=new_central_bead_name, 
                                            hard_check=True, 
                                            use_default_bond=use_default_bond)                
                    residue_position = residue_position+backbone_vector*l0
                    residues_info = self.create_residue(name=residue, 
                                                        espresso_system=espresso_system, 
                                                        central_bead_position=[residue_position],
                                                        use_default_bond= use_default_bond, 
                                                        backbone_vector=backbone_vector)
                    residue_id = next(iter(residues_info))      
                    for index in self.df[self.df['residue_id']==residue_id].index:
                        self.add_value_to_df(key=('molecule_id',''),
                                            index=int (index),
                                            new_value=molecule_id,
                                            verbose=False,
                                            overwrite=True)            
                    central_bead_id = residues_info[residue_id]['central_bead_id']
                    espresso_system.part.by_id(central_bead_id).add_bond((bond, previous_residue_id))
                    bond_index = self.add_bond_in_df(particle_id1=central_bead_id,
                                        particle_id2=previous_residue_id,
                                        use_default_bond=use_default_bond) 
                    self.add_value_to_df(key=('molecule_id',''),
                                            index=int (bond_index),
                                            new_value=molecule_id,
                                            verbose=False,
                                            overwrite=True)           
                    previous_residue_id = central_bead_id
                    previous_residue = residue                    
                molecules_info[molecule_id][residue_id] = residues_info[residue_id]
            first_residue = True
            pos_index+=1
        
        return molecules_info
    
    def create_particle(self, name, espresso_system, number_of_particles, position=None, fix=False):
        """
        Creates `number_of_particles` particles of type `name` into `espresso_system` and bookkeeps them into `pymbe.df`.
        
        Args:
            name(`str`): Label of the particle type to be created. `name` must be a `particle` defined in `pmb_df`. 
            espresso_system(`espressomd.system.System`): Instance of a system object from the espressomd library.
            number_of_particles(`int`): Number of particles to be created.
            position(list of [`float`,`float`,`float`], optional): Initial positions of the particles. If not given, particles are created in random positions. Defaults to None.
            fix(`bool`, optional): Controls if the particle motion is frozen in the integrator, it is used to create rigid objects. Defaults to False.
        Returns:
            created_pid_list(`list` of `float`): List with the ids of the particles created into `espresso_system`.
        """       
        if number_of_particles <=0:
            return 0
        self.check_if_name_is_defined_in_df(name=name,
                                       pmb_type_to_be_defined='particle')
        # Copy the data of the particle `number_of_particles` times in the `df`
        self.copy_df_entry(name=name,
                          column_name='particle_id',
                          number_of_copies=number_of_particles)
        # Get information from the particle type `name` from the df     
        z = self.df.loc[self.df['name']==name].state_one.z.values[0]
        es_type = self.df.loc[self.df['name']==name].state_one.es_type.values[0]
        # Get a list of the index in `df` corresponding to the new particles to be created
        index = np.where(self.df['name']==name)
        index_list =list(index[0])[-number_of_particles:]
        # Create the new particles into  `espresso_system`
        created_pid_list=[]
        for index in range (number_of_particles):
            df_index=int (index_list[index])
            self.clean_df_row(index=df_index)
            if position is None:
                particle_position = self.rng.random((1, 3))[0] *np.copy(espresso_system.box_l)
            else:
                particle_position = position[index]
            if len(espresso_system.part.all()) == 0:
                bead_id = 0
            else:
                bead_id = max (espresso_system.part.all().id) + 1
            created_pid_list.append(bead_id)
            
            if fix:
                espresso_system.part.add (id=bead_id, pos = particle_position, type = es_type, q = z,fix =[fix,fix,fix])        
            else:
                espresso_system.part.add (id=bead_id, pos = particle_position, type = es_type, q = z)        
            self.add_value_to_df(key=('particle_id',''),index=df_index,new_value=bead_id, verbose=False)                  
        return created_pid_list

    def create_pmb_object(self, name, number_of_objects, espresso_system, position=None, use_default_bond=False, backbone_vector=None):
        """
        Creates all `particle`s associated to `pmb object` into  `espresso` a number of times equal to `number_of_objects`.
        
        Args:
            name(`str`): Unique label of the `pmb object` to be created. 
            number_of_objects(`int`): Number of `pmb object`s to be created.
            espresso_system(`espressomd.system.System`): Instance of an espresso system object from espressomd library.
            position(`list`): Coordinates where the particles should be created.
            use_default_bond(`bool`,optional): Controls if a `default` bond is used to bond particles with undefined bonds in `pmb.df`. Defaults to `False`.
            backbone_vector(`list` of `float`): Backbone vector of the molecule, random by default. Central beads of the residues in the `residue_list` are placed along this vector. 

        Note:
            - If no `position` is given, particles will be created in random positions. For bonded particles, they will be created at a distance equal to the bond length. 
        """
        allowed_objects=['particle','residue','molecule']
        pmb_type = self.df.loc[self.df['name']==name].pmb_type.values[0]
        if pmb_type not in allowed_objects:
            raise ValueError('Object type not supported, supported types are ', allowed_objects)
        if pmb_type == 'particle':
            self.create_particle(name=name, 
                                number_of_particles=number_of_objects, 
                                espresso_system=espresso_system, 
                                position=position)
        elif pmb_type == 'residue':
            self.create_residue(name=name,  
                                espresso_system=espresso_system, 
                                central_bead_position=position,
                                use_default_bond=use_default_bond,
                                backbone_vector=backbone_vector)
        elif pmb_type == 'molecule':
            self.create_molecule(name=name, 
                                number_of_molecules=number_of_objects, 
                                espresso_system=espresso_system, 
                                use_default_bond=use_default_bond, 
                                list_of_first_residue_positions=position,
                                backbone_vector=backbone_vector)
        return

    def create_protein(self, name, number_of_proteins, espresso_system, topology_dict):
        """
        Creates `number_of_proteins` molecules of type `name` into `espresso_system` at the coordinates in `positions`

        Args:
            name(`str`): Label of the protein to be created. 
            espresso_system(`espressomd.system.System`): Instance of a system object from the espressomd library.
            number_of_proteins(`int`): Number of proteins to be created.
            positions(`dict`): {'ResidueNumber': {'initial_pos': [], 'chain_id': ''}}
        """

        if number_of_proteins <=0:
            return
        self.check_if_name_is_defined_in_df(name=name,
                                        pmb_type_to_be_defined='protein')
        self.copy_df_entry(name=name,
                            column_name='molecule_id',
                            number_of_copies=number_of_proteins)
        protein_index = np.where(self.df['name']==name)
        protein_index_list =list(protein_index[0])[-number_of_proteins:]
        used_molecules_id = self.df.molecule_id.dropna().drop_duplicates().tolist()
        
        box_half=espresso_system.box_l[0]/2.0

        for molecule_index in protein_index_list:     

            molecule_id = self.assign_molecule_id (name=name,pmb_type='protein',used_molecules_id=used_molecules_id,molecule_index=molecule_index)

            protein_center = self.generate_coordinates_outside_sphere(radius = 1, 
                                                                        max_dist=box_half, 
                                                                        n_samples=1, 
                                                                        center=[box_half]*3)[0]
   
            for residue in topology_dict.keys():

                residue_name = re.split(r'\d+', residue)[0]
                residue_number = re.split(r'(\d+)', residue)[1]
                residue_position = topology_dict[residue]['initial_pos']
                position = residue_position + protein_center

                particle_id = self.create_particle(name=residue_name,
                                                            espresso_system=espresso_system,
                                                            number_of_particles=1,
                                                            position=[position], 
                                                            fix = True)
                
                index = self.df[self.df['particle_id']==particle_id[0]].index.values[0]
                
                self.add_value_to_df(key=('residue_id',''),
                                            index=int (index),
                                            new_value=residue_number,
                                            overwrite=True,
                                            verbose=False)

                self.add_value_to_df(key=('molecule_id',''),
                                        index=int (index),
                                        new_value=molecule_id,
                                        overwrite=True,
                                        verbose=False)

        return

    def create_residue(self, name, espresso_system, central_bead_position=None,use_default_bond=False, backbone_vector=None):
        """
        Creates a residue of type `name` into `espresso_system` and bookkeeps them into `pmb.df`.

        Args:
            name(`str`): Label of the residue type to be created. `name` must be defined in `pmb.df`
            espresso_system(`espressomd.system.System`): Instance of a system object from espressomd library.
            central_bead_position(`list` of `float`): Position of the central bead.
            use_default_bond(`bool`): Switch to control if a bond of type `default` is used to bond a particle whose bonds types are not defined in `pmb.df`
            backbone_vector(`list` of `float`): Backbone vector of the molecule. All side chains are created perpendicularly to `backbone_vector`.

        Returns:
            residues_info(`dict`): {residue_id:{"central_bead_id":central_bead_id, "side_chain_ids":[particle_id1, ...]}}
        """
        self.check_if_name_is_defined_in_df(name=name,
                                            pmb_type_to_be_defined='residue')
        # Copy the data of a residue in the `df
        self.copy_df_entry(name=name,
                            column_name='residue_id',
                            number_of_copies=1)
        residues_index = np.where(self.df['name']==name)
        residue_index_list =list(residues_index[0])[-1:]
        for residue_index in residue_index_list:  
            side_chain_list = self.df.loc[self.df.index[residue_index]].side_chains.values[0]
            for side_chain_element in side_chain_list:
                if side_chain_element not in self.df.values:              
                    raise ValueError (side_chain_element +'is not defined')
        # Internal bookkepping of the residue info (important for side-chain residues)
        # Dict structure {residue_id:{"central_bead_id":central_bead_id, "side_chain_ids":[particle_id1, ...]}}
        residues_info={}
        for residue_index in residue_index_list:     
            self.clean_df_row(index=int(residue_index))
            # Assign a residue_id
            if self.df['residue_id'].isnull().all():
                residue_id=0
            else:
                residue_id = self.df['residue_id'].max() + 1
            self.add_value_to_df(key=('residue_id',''),index=int (residue_index),new_value=residue_id, verbose=False)
            # create the principal bead   
            central_bead_name = self.df.loc[self.df['name']==name].central_bead.values[0]            
            central_bead_id = self.create_particle(name=central_bead_name,
                                                                espresso_system=espresso_system,
                                                                position=central_bead_position,
                                                                number_of_particles = 1)[0]
            central_bead_position=espresso_system.part.by_id(central_bead_id).pos
            #assigns same residue_id to the central_bead particle created.
            index = self.df[self.df['particle_id']==central_bead_id].index.values[0]
            self.df.at [index,'residue_id'] = residue_id
            # Internal bookkeeping of the central bead id
            residues_info[residue_id]={}
            residues_info[residue_id]['central_bead_id']=central_bead_id
            # create the lateral beads  
            side_chain_list = self.df.loc[self.df.index[residue_index]].side_chains.values[0]
            side_chain_beads_ids = []
            for side_chain_element in side_chain_list:
                
                pmb_type = self.df[self.df['name']==side_chain_element].pmb_type.values[0] 
                if pmb_type == 'particle':
                    bond = self.search_bond(particle_name1=central_bead_name, 
                                            particle_name2=side_chain_element, 
                                            hard_check=True, 
                                            use_default_bond=use_default_bond)
                    l0 = self.get_bond_length(particle_name1=central_bead_name, 
                                              particle_name2=side_chain_element, 
                                              hard_check=True, 
                                              use_default_bond=use_default_bond)

                    if backbone_vector is None:
                        bead_position=self.generate_random_points_in_a_sphere(center=central_bead_position, 
                                                                 radius=l0, 
                                                                 n_samples=1,
                                                                 on_surface=True)[0]
                    else:
                        bead_position=central_bead_position+self.generate_trial_perpendicular_vector(vector=backbone_vector,
                                                                                                    magnitude=l0)
                    
                    side_bead_id = self.create_particle(name=side_chain_element, 
                                                                    espresso_system=espresso_system,
                                                                    position=[bead_position], 
                                                                    number_of_particles=1)[0]
                    index = self.df[self.df['particle_id']==side_bead_id].index.values[0]
                    self.add_value_to_df(key=('residue_id',''),
                                        index=int (index),
                                        new_value=residue_id, 
                                        verbose=False,
                                        overwrite=True)
                    side_chain_beads_ids.append(side_bead_id)
                    espresso_system.part.by_id(central_bead_id).add_bond((bond, side_bead_id))
                    index = self.add_bond_in_df(particle_id1=central_bead_id,
                                        particle_id2=side_bead_id,
                                        use_default_bond=use_default_bond)
                    self.add_value_to_df(key=('residue_id',''),
                                        index=int (index),
                                        new_value=residue_id, 
                                        verbose=False,
                                        overwrite=True)

                elif pmb_type == 'residue':
                    central_bead_side_chain = self.df[self.df['name']==side_chain_element].central_bead.values[0]
                    bond = self.search_bond(particle_name1=central_bead_name, 
                                            particle_name2=central_bead_side_chain, 
                                            hard_check=True, 
                                            use_default_bond=use_default_bond)
                    l0 = self.get_bond_length(particle_name1=central_bead_name, 
                                              particle_name2=central_bead_side_chain, 
                                              hard_check=True, 
                                              use_default_bond=use_default_bond)
                    if backbone_vector is None:
                        residue_position=self.generate_random_points_in_a_sphere(center=central_bead_position, 
                                                                    radius=l0, 
                                                                    n_samples=1,
                                                                    on_surface=True)[0]
                    else:
                        residue_position=central_bead_position+self.generate_trial_perpendicular_vector(vector=backbone_vector,
                                                                                                        magnitude=l0)
                    lateral_residue_info = self.create_residue(name=side_chain_element, 
                                                                espresso_system=espresso_system,
                                                                central_bead_position=[residue_position],
                                                                use_default_bond=use_default_bond)
                    lateral_residue_dict=list(lateral_residue_info.values())[0]
                    central_bead_side_chain_id=lateral_residue_dict['central_bead_id']
                    lateral_beads_side_chain_ids=lateral_residue_dict['side_chain_ids']
                    residue_id_side_chain=list(lateral_residue_info.keys())[0]
                    # Change the residue_id of the residue in the side chain to the one of the bigger residue
                    index = self.df[(self.df['residue_id']==residue_id_side_chain) & (self.df['pmb_type']=='residue') ].index.values[0]
                    self.add_value_to_df(key=('residue_id',''),
                                        index=int(index),
                                        new_value=residue_id, 
                                        verbose=False,
                                        overwrite=True)
                    # Change the residue_id of the particles in the residue in the side chain
                    side_chain_beads_ids+=[central_bead_side_chain_id]+lateral_beads_side_chain_ids
                    for particle_id in side_chain_beads_ids:
                        index = self.df[(self.df['particle_id']==particle_id) & (self.df['pmb_type']=='particle')].index.values[0]
                        self.add_value_to_df(key=('residue_id',''),
                                            index=int (index),
                                            new_value=residue_id, 
                                            verbose=False,
                                            overwrite=True)
                    espresso_system.part.by_id(central_bead_id).add_bond((bond, central_bead_side_chain_id))
                    index = self.add_bond_in_df(particle_id1=central_bead_id,
                                        particle_id2=central_bead_side_chain_id,
                                        use_default_bond=use_default_bond)
                    self.add_value_to_df(key=('residue_id',''),
                                        index=int (index),
                                        new_value=residue_id, 
                                        verbose=False,
                                        overwrite=True)
                    # Change the residue_id of the bonds in the residues in the side chain to the one of the bigger residue
                    for index in self.df[(self.df['residue_id']==residue_id_side_chain) & (self.df['pmb_type']=='bond') ].index:        
                        self.add_value_to_df(key=('residue_id',''),
                                            index=int(index),
                                            new_value=residue_id, 
                                            verbose=False,
                                            overwrite=True)
            # Internal bookkeeping of the side chain beads ids
            residues_info[residue_id]['side_chain_ids']=side_chain_beads_ids
        return  residues_info

    def create_variable_with_units(self, variable):
        """
        Returns a pint object with the value and units defined in `variable`.

        Args:
            variable(`dict` or `str`): {'value': value, 'units': units}
        Returns:
            variable_with_units(`obj`): variable with units using the pyMBE UnitRegistry.
        """        
        
        if isinstance(variable, dict):

            value=variable.pop('value')
            units=variable.pop('units')

        elif isinstance(variable, str):

            value = float(re.split(r'\s+', variable)[0])
            units = re.split(r'\s+', variable)[1]
        
        variable_with_units=value*self.units(units)

        return variable_with_units 

    def define_AA_residues(self, sequence, model):
        """
        Defines in `pmb.df` all the different residues in `sequence`.

        Args:
            sequence(`lst`):  Sequence of the peptide or protein.
            model(`string`): Model name. Currently only models with 1 bead '1beadAA' or with 2 beads '2beadAA' per amino acid are supported.

        Returns:
            residue_list(`list` of `str`): List of the `name`s of the `residue`s  in the sequence of the `molecule`.             
        """
        residue_list = []
        for residue_name in sequence:
            if model == '1beadAA':
                central_bead = residue_name
                side_chains = []
            elif model == '2beadAA':
                if residue_name in ['c','n', 'G']: 
                    central_bead = residue_name
                    side_chains = []
                else:
                    central_bead = 'CA'              
                    side_chains = [residue_name]
            if residue_name not in residue_list:   
                self.define_residue(name = 'AA-'+residue_name, 
                                    central_bead = central_bead,
                                    side_chains = side_chains)              
            residue_list.append('AA-'+residue_name)
        return residue_list

    def define_bond(self, bond_type, bond_parameters, particle_pairs):
        
        '''
        Defines a pmb object of type `bond` in `pymbe.df`.

        Args:
            bond_type(`str`): label to identify the potential to model the bond.
            bond_parameters(`dict`): parameters of the potential of the bond.
            particle_pairs(`lst`): list of the `names` of the `particles` to be bonded.

        Note:
            Currently, only HARMONIC and FENE bonds are supported.

            For a HARMONIC bond the dictionary must contain the following parameters:

                - k (`obj`)      : Magnitude of the bond. It should have units of energy/length**2 
                using the `pmb.units` UnitRegistry.
                - r_0 (`obj`)    : Equilibrium bond length. It should have units of length using 
                the `pmb.units` UnitRegistry.
           
            For a FENE bond the dictionay must contain the same parameters as for a HARMONIC bond and:
                
                - d_r_max (`obj`): Maximal stretching length for FENE. It should have 
                units of length using the `pmb.units` UnitRegistry. Default 'None'.
        '''

        bond_object=self.create_bond_in_espresso(bond_type, bond_parameters)

        for particle_name1, particle_name2 in particle_pairs:

            lj_parameters=self.get_lj_parameters(particle_name1 = particle_name1,
                                                 particle_name2 = particle_name2,
                                                 combining_rule = 'Lorentz-Berthelot')

            l0 = self.calculate_initial_bond_length(bond_object = bond_object,
                                                    bond_type   = bond_type,
                                                    epsilon     = lj_parameters["epsilon"],
                                                    sigma       = lj_parameters["sigma"],
                                                    cutoff      = lj_parameters["cutoff"],
                                                    offset      = lj_parameters["offset"],)
            index = len(self.df)
            for label in [particle_name1+'-'+particle_name2,particle_name2+'-'+particle_name1]:
                self.check_if_name_is_defined_in_df(name=label, pmb_type_to_be_defined="bond")
            self.df.at [index,'name']= particle_name1+'-'+particle_name2
            self.df.at [index,'bond_object'] = bond_object
            self.df.at [index,'l0'] = l0
            self.add_value_to_df(index=index,
                                    key=('pmb_type',''),
                                    new_value='bond')
            self.add_value_to_df(index=index,
                                    key=('parameters_of_the_potential',''),
                                    new_value=bond_object.get_params(),
                                    non_standard_value=True)

        return

    
    def define_default_bond(self, bond_type, bond_parameters, epsilon=None, sigma=None, cutoff=None, offset=None):
        """
        Asigns `bond` in `pmb.df` as the default bond.
        The LJ parameters can be optionally provided to calculate the initial bond length

        Args:
            bond_type(`str`): label to identify the potential to model the bond.
            bond_parameters(`dict`): parameters of the potential of the bond.
            sigma(`float`, optional): LJ sigma of the interaction between the particles.
            epsilon(`float`, optional): LJ epsilon for the interaction between the particles.
            cutoff(`float`, optional): cutoff-radius of the LJ interaction.
            offset(`float`, optional): offset of the LJ interaction.

        Note:
            - Currently, only harmonic and FENE bonds are supported. 
        """
        
        bond_object=self.create_bond_in_espresso(bond_type, bond_parameters)

        if epsilon is None:
            epsilon=1*self.units('reduced_energy')
        if sigma is None:
            sigma=1*self.units('reduced_length')
        if cutoff is None:
            cutoff=2**(1.0/6.0)*self.units('reduced_length')
        if offset is None:
            offset=0*self.units('reduced_length')
        l0 = self.calculate_initial_bond_length(bond_object = bond_object, 
                                                bond_type   = bond_type, 
                                                epsilon     = epsilon,
                                                sigma       = sigma,
                                                cutoff      = cutoff,
                                                offset      = offset)

        if self.check_if_name_is_defined_in_df(name='default',pmb_type_to_be_defined='bond'):
            return
        if len(self.df.index) != 0:
            index = max(self.df.index)+1
        else:
            index = 0
        self.df.at [index,'name']        = 'default'
        self.df.at [index,'bond_object'] = bond_object
        self.df.at [index,'l0']          = l0
        self.add_value_to_df(index       = index,
                            key          = ('pmb_type',''),
                            new_value    = 'bond')
        self.add_value_to_df(index       = index,
                            key          = ('parameters_of_the_potential',''),
                            new_value    = bond_object.get_params(),
                            non_standard_value=True)
        return
    
    def define_hydrogel(self, name, node_map, chain_map):
        """
        Defines a pyMBE object of type `hydrogel` in `pymbe.df`.

        Args:
            name(`str`): Unique label that identifies the `hydrogel`.
            node_map(`dict`): {"node_label": {"particle_name": , "lattice_index": }, ... }
            chain_map(`dict`): {"chain_id": {"node_start": , "node_end": , "residue_list": , ... }

        """


        if self.check_if_name_is_defined_in_df(name=name,pmb_type_to_be_defined='hydrogel'):
            return

        index = len(self.df)
        self.df.at [index, "name"] = name
        self.df.at [index, "pmb_type"] = "hydrogel"
        self.add_value_to_df(index = index,
                        key = ('node_map',''),
                        new_value = node_map,
                        non_standard_value=True)
        self.add_value_to_df(index = index,
                        key = ('chain_map',''),
                        new_value = chain_map,
                        non_standard_value=True)

        for chain_id in chain_map:
            node_start = chain_map[chain_id]["node_start"]
            node_end = chain_map[chain_id]["node_end"]
            residue_list = chain_map[chain_id]['residue_list']
            # Molecule name
            molecule_name = "chain_"+node_start+"_"+node_end
            self.define_molecule(name=molecule_name, residue_list=residue_list)

        return;

    def define_molecule(self, name, residue_list):
        """
        Defines a pyMBE object of type `molecule` in `pymbe.df`.

        Args:
            name(`str`): Unique label that identifies the `molecule`.
            residue_list(`list` of `str`): List of the `name`s of the `residue`s  in the sequence of the `molecule`.  
        """
        if self.check_if_name_is_defined_in_df(name=name,pmb_type_to_be_defined='molecule'):
            return
        index = len(self.df)
        self.df.at [index,'name'] = name
        self.df.at [index,'pmb_type'] = 'molecule'
        self.df.at [index,('residue_list','')] = residue_list
        return

    def define_particle_entry_in_df(self,name):
        """
        Defines a particle entry in pmb.df.

        Args:
            name(`str`): Unique label that identifies this particle type.

        Returns:
            index(`int`): Index of the particle in pmb.df  
        """

        if self.check_if_name_is_defined_in_df(name=name,pmb_type_to_be_defined='particle'):
            index = self.df[self.df['name']==name].index[0]                                   
        else:
            index = len(self.df)
            self.df.at [index, 'name'] = name
            self.df.at [index,'pmb_type'] = 'particle'
        return index

    def define_particle(self, name, z=0, acidity=None, pka=None, sigma=None, epsilon=None, cutoff=None, offset=None,verbose=True,overwrite=False):
        """
        Defines the properties of a particle object.

        Args:
            name(`str`): Unique label that identifies this particle type.  
            z(`int`, optional): Permanent charge number of this particle type. Defaults to 0.
            acidity(`str`, optional): Identifies whether if the particle is `acidic` or `basic`, used to setup constant pH simulations. Defaults to None.
            pka(`float`, optional): If `particle` is an acid or a base, it defines its  pka-value. Defaults to None.
            sigma(`pint.Quantity`, optional): Sigma parameter used to set up Lennard-Jones interactions for this particle type. Defaults to None.
            cutoff(`pint.Quantity`, optional): Cutoff parameter used to set up Lennard-Jones interactions for this particle type. Defaults to None.
            offset(`pint.Quantity`, optional): Offset parameter used to set up Lennard-Jones interactions for this particle type. Defaults to None.
            epsilon(`pint.Quantity`, optional): Epsilon parameter used to setup Lennard-Jones interactions for this particle tipe. Defaults to None.
            verbose(`bool`, optional): Switch to activate/deactivate verbose. Defaults to True.
            overwrite(`bool`, optional): Switch to enable overwriting of already existing values in pmb.df. Defaults to False.

        Note:
            - `sigma`, `cutoff` and `offset` must have a dimensitonality of `[length]` and should be defined using pmb.units.
            - `epsilon` must have a dimensitonality of `[energy]` and should be defined using pmb.units.
            - `cutoff` defaults to `2**(1./6.) reduced_length`. 
            - `offset` defaults to 0.
            - The default setup corresponds to the Weeks−Chandler−Andersen (WCA) model, corresponding to purely steric interactions.
            - For more information on `sigma`, `epsilon`, `cutoff` and `offset` check `pmb.setup_lj_interactions()`.
        """ 
        index=self.define_particle_entry_in_df(name=name)
        
        # If `cutoff` and `offset` are not defined, default them to the following values
        if cutoff is None:
            cutoff=self.units.Quantity(2**(1./6.), "reduced_length")
        if offset is None:
            offset=self.units.Quantity(0, "reduced_length")

        # Define LJ parameters
        parameters_with_dimensionality={"sigma":{"value": sigma, "dimensionality": "[length]"},
                                        "cutoff":{"value": cutoff, "dimensionality": "[length]"},
                                        "offset":{"value": offset, "dimensionality": "[length]"},
                                        "epsilon":{"value": epsilon, "dimensionality": "[energy]"},}

        for parameter_key in parameters_with_dimensionality.keys():
            if parameters_with_dimensionality[parameter_key]["value"] is not None:
                self.check_dimensionality(variable=parameters_with_dimensionality[parameter_key]["value"], 
                                          expected_dimensionality=parameters_with_dimensionality[parameter_key]["dimensionality"])
                self.add_value_to_df(key=(parameter_key,''),
                                    index=index,
                                    new_value=parameters_with_dimensionality[parameter_key]["value"],
                                    verbose=verbose,
                                    overwrite=overwrite)

        # Define particle acid/base properties
        self.set_particle_acidity(name=name, 
                                acidity=acidity, 
                                default_charge_number=z, 
                                pka=pka,
                                verbose=verbose,
                                overwrite=overwrite)
        return 
    
    def define_particles(self, parameters, overwrite=False, verbose=True):
        '''
        Defines a particle object in pyMBE for each particle name in `particle_names`

        Args:
            parameters(`dict`):  dictionary with the particle parameters. 
            overwrite(`bool`, optional): Switch to enable overwriting of already existing values in pmb.df. Defaults to False. 
            verbose (`bool`, optional): Switch to activate/deactivate verbose. Defaults to True.

        Note:
            - parameters = {"particle_name1: {"sigma": sigma_value, "epsilon": epsilon_value, ...}, particle_name2: {...},}
        '''
        if not parameters:
            return 0
        for particle_name in parameters.keys():
            parameters[particle_name]["overwrite"]=overwrite
            parameters[particle_name]["verbose"]=verbose
            self.define_particle(**parameters[particle_name])
        return
    
    def define_peptide(self, name, sequence, model):
        """
        Defines a pyMBE object of type `peptide` in the `pymbe.df`.

        Args:
            name (`str`): Unique label that identifies the `peptide`.
            sequence (`string`): Sequence of the `peptide`.
            model (`string`): Model name. Currently only models with 1 bead '1beadAA' or with 2 beads '2beadAA' per amino acid are supported.
        """
        if not self.check_if_name_is_defined_in_df(name = name, pmb_type_to_be_defined='peptide'):
            valid_keys = ['1beadAA','2beadAA']
            if model not in valid_keys:
                raise ValueError('Invalid label for the peptide model, please choose between 1beadAA or 2beadAA')
            clean_sequence = self.protein_sequence_parser(sequence=sequence)    
            residue_list = self.define_AA_residues(sequence=clean_sequence,
                                                    model=model)
            self.define_molecule(name = name, residue_list=residue_list)
            index = self.df.loc[self.df['name'] == name].index.item() 
            self.df.at [index,'model'] = model
            self.df.at [index,('sequence','')] = clean_sequence
        return
    
    def define_protein(self, name,model, topology_dict, lj_setup_mode="wca", overwrite=False, verbose=True):
        """
        Defines a globular protein pyMBE object  in `pymbe.df`.

        Args:
            name (`str`): Unique label that identifies the protein.
            model (`string`): Model name. Currently only models with 1 bead '1beadAA' or with 2 beads '2beadAA' per amino acid are supported.
            topology_dict (`dict`): {'initial_pos': coords_list, 'chain_id': id, 'radius': radius_value}
            lj_setup_mode(`str`): Key for the setup for the LJ potential. Defaults to "wca".
            overwrite(`bool`, optional): Switch to enable overwriting of already existing values in pmb.df. Defaults to False. 
            verbose (`bool`, optional): Switch to activate/deactivate verbose. Defaults to True.

        Note:
            - Currently, only `lj_setup_mode="wca"` is supported. This corresponds to setting up the WCA potential.
        """

        # Sanity checks
        valid_model_keys = ['1beadAA','2beadAA']
        valid_lj_setups = ["wca"]
        if model not in valid_model_keys:
            raise ValueError('Invalid key for the protein model, supported models are {valid_model_keys}')
        if lj_setup_mode not in valid_lj_setups:
            raise ValueError('Invalid key for the lj setup, supported setup modes are {valid_lj_setups}')
        if lj_setup_mode == "wca":
            sigma = 1*self.units.Quantity("reduced_length")
            epsilon = 1*self.units.Quantity("reduced_energy")
        part_dict={}
        sequence=[]
        metal_ions_charge_number_map=self.get_metal_ions_charge_number_map()
        for particle in topology_dict.keys():
            particle_name = re.split(r'\d+', particle)[0] 
            if particle_name not in part_dict.keys():
                if lj_setup_mode == "wca":
                    part_dict[particle_name]={"sigma": sigma,
                                        "offset": topology_dict[particle]['radius']*2-sigma,
                                        "epsilon": epsilon,
                                        "name": particle_name}
                if self.check_if_metal_ion(key=particle_name):
                    z=metal_ions_charge_number_map[particle_name]
                else:
                    z=0
                part_dict[particle_name]["z"]=z
            
            if self.check_aminoacid_key(key=particle_name):
                sequence.append(particle_name) 
            
        self.define_particles(parameters=part_dict,
                            overwrite=overwrite,  
                            verbose=verbose)
        residue_list = self.define_AA_residues(sequence=sequence, 
                                               model=model)
        index = len(self.df)
        self.df.at [index,'name'] = name
        self.df.at [index,'pmb_type'] = 'protein'
        self.df.at [index,'model'] = model
        self.df.at [index,('sequence','')] = sequence  
        self.df.at [index,('residue_list','')] = residue_list    
        return 
    
    def define_residue(self, name, central_bead, side_chains):
        """
        Defines a pyMBE object of type `residue` in `pymbe.df`.

        Args:
            name(`str`): Unique label that identifies the `residue`.
            central_bead(`str`): `name` of the `particle` to be placed as central_bead of the `residue`.
            side_chains(`list` of `str`): List of `name`s of the pmb_objects to be placed as side_chains of the `residue`. Currently, only pmb_objects of type `particle`s or `residue`s are supported.
        """
        if self.check_if_name_is_defined_in_df(name=name,pmb_type_to_be_defined='residue'):
            return
        index = len(self.df)
        self.df.at [index, 'name'] = name
        self.df.at [index,'pmb_type'] = 'residue'
        self.df.at [index,'central_bead'] = central_bead
        self.df.at [index,('side_chains','')] = side_chains
        return 

    def destroy_pmb_object_in_system(self, name, espresso_system):
        """
        Destroys all particles associated with `name` in `espresso_system` amd removes the destroyed pmb_objects from `pmb.df` 

        Args:
            name(`str`): Label of the pmb object to be destroyed. The pmb object must be defined in `pymbe.df`.
            espresso_system(`espressomd.system.System`): Instance of a system class from espressomd library.

        Note:
            - If `name`  is a object_type=`particle`, only the matching particles that are not part of bigger objects (e.g. `residue`, `molecule`) will be destroyed. To destroy particles in such objects, destroy the bigger object instead.
        """
        allowed_objects = ['particle','residue','molecule']
        pmb_type = self.df.loc[self.df['name']==name].pmb_type.values[0]
        if pmb_type not in allowed_objects:
            raise ValueError('Object type not supported, supported types are ', allowed_objects)
        if pmb_type == 'particle':
            particles_index = self.df.index[(self.df['name'] == name) & (self.df['residue_id'].isna()) 
                                                  & (self.df['molecule_id'].isna())]
            particle_ids_list= self.df.loc[(self.df['name'] == name) & (self.df['residue_id'].isna())
                                                 & (self.df['molecule_id'].isna())].particle_id.tolist()
            for particle_id in particle_ids_list:
                espresso_system.part.by_id(particle_id).remove()
            self.df = self.df.drop(index=particles_index)
        if pmb_type == 'residue':
            residues_id = self.df.loc[self.df['name']== name].residue_id.to_list()
            for residue_id in residues_id:
                molecule_name = self.df.loc[(self.df['residue_id']==molecule_id) & (self.df['pmb_type']=="residue")].name.values[0]
                particle_ids_list = self.get_particle_id_map(object_name=molecule_name)["all"]
                self.df = self.df.drop(self.df[self.df['residue_id'] == residue_id].index)
                for particle_id in particle_ids_list:
                    espresso_system.part.by_id(particle_id).remove()
                    self.df= self.df.drop(self.df[self.df['particle_id']==particle_id].index)    
        if pmb_type == 'molecule':
            molecules_id = self.df.loc[self.df['name']== name].molecule_id.to_list()
            for molecule_id in molecules_id:
                molecule_name = self.df.loc[(self.df['molecule_id']==molecule_id) & (self.df['pmb_type']=="molecule")].name.values[0]
                particle_ids_list = self.get_particle_id_map(object_name=molecule_name)["all"]
                self.df = self.df.drop(self.df[self.df['molecule_id'] == molecule_id].index)
                for particle_id in particle_ids_list:
                    espresso_system.part.by_id(particle_id).remove()   
                    self.df= self.df.drop(self.df[self.df['particle_id']==particle_id].index)             
        
        self.df.reset_index(drop=True,inplace=True)

        return

    def determine_reservoir_concentrations(self, pH_res, c_salt_res, activity_coefficient_monovalent_pair, max_number_sc_runs=200):
        """
        Determines the concentrations of the various species in the reservoir for given values of the pH and salt concentration.
        To do this, a system of nonlinear equations involving the pH, the ionic product of water, the activity coefficient of an
        ion pair and the concentrations of the various species is solved numerically using a self-consistent approach.
        More details can be found in chapter 5.3 of Landsgesell (doi.org/10.18419/opus-10831).
        This is a modified version of the code by Landsgesell et al. (doi.org/10.18419/darus-2237).

        Args:
            pH_res('float'): pH-value in the reservoir.
            c_salt_res('pint.Quantity'): Concentration of monovalent salt (e.g. NaCl) in the reservoir.
            activity_coefficient_monovalent_pair('callable', optional): A function that calculates the activity coefficient of an ion pair as a function of the ionic strength.

        Returns:
            cH_res('pint.Quantity'): Concentration of H+ ions.
            cOH_res('pint.Quantity'): Concentration of OH- ions.
            cNa_res('pint.Quantity'): Concentration of Na+ ions.
            cCl_res('pint.Quantity'): Concentration of Cl- ions.
        """

        self_consistent_run = 0
        cH_res = 10**(-pH_res) * self.units.mol/self.units.l #initial guess for the concentration of H+

        def determine_reservoir_concentrations_selfconsistently(cH_res, c_salt_res):
            #Calculate and initial guess for the concentrations of various species based on ideal gas estimate
            cOH_res = self.Kw / cH_res 
            cNa_res = None
            cCl_res = None
            if cOH_res>=cH_res:
                #adjust the concentration of sodium if there is excess OH- in the reservoir:
                cNa_res = c_salt_res + (cOH_res-cH_res)
                cCl_res = c_salt_res
            else:
                # adjust the concentration of chloride if there is excess H+ in the reservoir
                cCl_res = c_salt_res + (cH_res-cOH_res)
                cNa_res = c_salt_res
                
            def calculate_concentrations_self_consistently(cH_res, cOH_res, cNa_res, cCl_res):
                nonlocal max_number_sc_runs, self_consistent_run
                if self_consistent_run<max_number_sc_runs:
                    self_consistent_run+=1
                    ionic_strength_res = 0.5*(cNa_res+cCl_res+cOH_res+cH_res)
                    cOH_res = self.Kw / (cH_res * activity_coefficient_monovalent_pair(ionic_strength_res))
                    if cOH_res>=cH_res:
                        #adjust the concentration of sodium if there is excess OH- in the reservoir:
                        cNa_res = c_salt_res + (cOH_res-cH_res)
                        cCl_res = c_salt_res
                    else:
                        # adjust the concentration of chloride if there is excess H+ in the reservoir
                        cCl_res = c_salt_res + (cH_res-cOH_res)
                        cNa_res = c_salt_res
                    return calculate_concentrations_self_consistently(cH_res, cOH_res, cNa_res, cCl_res)
                else:
                    return cH_res, cOH_res, cNa_res, cCl_res
            return calculate_concentrations_self_consistently(cH_res, cOH_res, cNa_res, cCl_res)

        cH_res, cOH_res, cNa_res, cCl_res = determine_reservoir_concentrations_selfconsistently(cH_res, c_salt_res)
        ionic_strength_res = 0.5*(cNa_res+cCl_res+cOH_res+cH_res)
        determined_pH = -np.log10(cH_res.to('mol/L').magnitude * np.sqrt(activity_coefficient_monovalent_pair(ionic_strength_res)))

        while abs(determined_pH-pH_res)>1e-6:
            if determined_pH > pH_res:
                cH_res *= 1.005
            else:
                cH_res /= 1.003
            cH_res, cOH_res, cNa_res, cCl_res = determine_reservoir_concentrations_selfconsistently(cH_res, c_salt_res)
            ionic_strength_res = 0.5*(cNa_res+cCl_res+cOH_res+cH_res)
            determined_pH = -np.log10(cH_res.to('mol/L').magnitude * np.sqrt(activity_coefficient_monovalent_pair(ionic_strength_res)))
            self_consistent_run=0

        return cH_res, cOH_res, cNa_res, cCl_res

    def enable_motion_of_rigid_object(self, name, espresso_system):
        '''
        Enables the motion of the rigid object `name` in the `espresso_system`.

        Args:
            name(`str`): Label of the object.
            espresso_system(`espressomd.system.System`): Instance of a system object from the espressomd library.

        Note:
            - It requires that espressomd has the following features activated: ["VIRTUAL_SITES_RELATIVE", "MASS"].
        '''
        print ('enable_motion_of_rigid_object requires that espressomd has the following features activated: ["VIRTUAL_SITES_RELATIVE", "MASS"]')
        pmb_type = self.df.loc[self.df['name']==name].pmb_type.values[0]
        if pmb_type != 'protein':
            raise ValueError (f'The pmb_type: {pmb_type} is not currently supported. The supported pmb_type is: protein')
        molecule_ids_list = self.df.loc[self.df['name']==name].molecule_id.to_list()
        for molecule_id in molecule_ids_list:    
            particle_ids_list = self.df.loc[self.df['molecule_id']==molecule_id].particle_id.dropna().to_list()
            center_of_mass = self.calculate_center_of_mass_of_molecule ( molecule_id=molecule_id,espresso_system=espresso_system)
            rigid_object_center = espresso_system.part.add(pos=center_of_mass,
                                                           rotation=[True,True,True], 
                                                           type=self.propose_unused_type())
            
            rigid_object_center.mass = len(particle_ids_list)
            momI = 0
            for pid in particle_ids_list:
                momI += np.power(np.linalg.norm(center_of_mass - espresso_system.part.by_id(pid).pos), 2)

            rigid_object_center.rinertia = np.ones(3) * momI
            
            for particle_id in particle_ids_list:
                pid = espresso_system.part.by_id(particle_id)
                pid.vs_auto_relate_to(rigid_object_center.id)
        return

    def filter_df(self, pmb_type):
        """
        Filters `pmb.df` and returns a sub-set of it containing only rows with pmb_object_type=`pmb_type` and non-NaN columns.
        
        Args:
            pmb_type(`str`): pmb_object_type to filter in `pmb.df`.

        Returns:
            pmb_type_df(`Pandas.Dataframe`): filtered `pmb.df`.
        """
        pmb_type_df = self.df.loc[self.df['pmb_type']== pmb_type]
        pmb_type_df = pmb_type_df.dropna( axis=1, thresh=1)
        return pmb_type_df

    def find_bond_key(self, particle_name1, particle_name2, use_default_bond=False):
        """
        Searches for the `name` of the bond between `particle_name1` and `particle_name2` in `pymbe.df` and returns it.
        
        Args:
            particle_name1(`str`): label of the type of the first particle type of the bonded particles.
            particle_name2(`str`): label of the type of the second particle type of the bonded particles.
            use_default_bond(`bool`, optional): If it is activated, the "default" bond is returned if no bond is found between `particle_name1` and `particle_name2`. Defaults to 'False'. 

        Returns:
            bond_key (str): `name` of the bond between `particle_name1` and `particle_name2` 

        Note:
            - If `use_default_bond`=`True`, it returns "default" if no key is found.
        """
        bond_keys = [particle_name1 +'-'+ particle_name2, particle_name2 +'-'+ particle_name1 ]
        bond_defined=False
        for bond_key in bond_keys:
            if bond_key in self.df["name"].values:
                bond_defined=True
                correct_key=bond_key
                break
        if bond_defined:
            return correct_key
        elif use_default_bond:
            return 'default'
        else:
            return 

    def find_value_from_es_type(self, es_type, column_name):
        """
        Finds a value in `pmb.df` for a `column_name` and `es_type` pair.

        Args:
            es_type(`int`): value of the espresso type
            column_name(`str`): name of the column in `pymbe.df`

        Returns:
            Value in `pymbe.df` matching  `column_name` and `es_type`
        """
        idx = pd.IndexSlice
        for state in ['state_one', 'state_two']:
            index = np.where(self.df[(state, 'es_type')] == es_type)[0]
            if len(index) > 0:
                if column_name == 'label':
                    label = self.df.loc[idx[index[0]], idx[(state,column_name)]]
                    return label
                else: 
                    column_name_value = self.df.loc[idx[index[0]], idx[(column_name,'')]]
                    return column_name_value
        return None

    def generate_coordinates_outside_sphere(self, center, radius, max_dist, n_samples):
        """
        Generates coordinates outside a sphere centered at `center`.

        Args:
            center(`lst`): Coordinates of the center of the sphere.
            radius(`float`): Radius of the sphere.
            max_dist(`float`): Maximum distance from the center of the spahre to generate coordinates.
            n_samples(`int`): Number of sample points.

        Returns:
            coord_list(`lst`): Coordinates of the sample points.
        """
        if not radius > 0: 
            raise ValueError (f'The value of {radius} must be a positive value')
        if not radius < max_dist:
            raise ValueError(f'The min_dist ({radius} must be lower than the max_dist ({max_dist}))')
        coord_list = []
        counter = 0
        while counter<n_samples:
            coord = self.generate_random_points_in_a_sphere(center=center, 
                                            radius=max_dist,
                                            n_samples=1)[0]
            if np.linalg.norm(coord-np.asarray(center))>=radius:
                coord_list.append (coord)
                counter += 1
        return coord_list
    
    def generate_random_points_in_a_sphere(self, center, radius, n_samples, on_surface=False):
        """
        Uniformly samples points from a hypersphere. If on_surface is set to True, the points are
        uniformly sampled from the surface of the hypersphere.
        
        Args:
            center(`lst`): Array with the coordinates of the center of the spheres.
            radius(`float`): Radius of the sphere.
            n_samples(`int`): Number of sample points to generate inside the sphere.
            on_surface (`bool`, optional): If set to True, points will be uniformly sampled on the surface of the hypersphere.

        Returns:
            samples(`list`): Coordinates of the sample points inside the hypersphere.
        """
        # initial values
        center=np.array(center)
        d = center.shape[0]
        # sample n_samples points in d dimensions from a standard normal distribution
        samples = self.rng.normal(size=(n_samples, d))
        # make the samples lie on the surface of the unit hypersphere
        normalize_radii = np.linalg.norm(samples, axis=1)[:, np.newaxis]
        samples /= normalize_radii
        if not on_surface:
            # make the samples lie inside the hypersphere with the correct density
            uniform_points = self.rng.uniform(size=n_samples)[:, np.newaxis]
            new_radii = np.power(uniform_points, 1/d)
            samples *= new_radii
        # scale the points to have the correct radius and center
        samples = samples * radius + center
        return samples 

    def generate_trial_perpendicular_vector(self,vector,magnitude):
        """
        Generates an orthogonal vector to the input `vector`.

        Args:
            vector(`lst`): arbitrary vector.
            magnitude(`float`): magnitude of the orthogonal vector.
            
        Returns:
            (`lst`): Orthogonal vector with the same magnitude as the input vector.
        """ 
        np_vec = np.array(vector) 
        np_vec /= np.linalg.norm(np_vec) 
        if np.all(np_vec == 0):
            raise ValueError('Zero vector')
        # Generate a random vector 
        random_vector = self.generate_random_points_in_a_sphere(radius=1, 
                                                                center=[0,0,0],
                                                                n_samples=1, 
                                                                on_surface=True)[0]
        # Project the random vector onto the input vector and subtract the projection
        projection = np.dot(random_vector, np_vec) * np_vec
        perpendicular_vector = random_vector - projection
        # Normalize the perpendicular vector to have the same magnitude as the input vector
        perpendicular_vector /= np.linalg.norm(perpendicular_vector) 
        return perpendicular_vector*magnitude

    def get_bond_length(self, particle_name1, particle_name2, hard_check=False, use_default_bond=False) :
        """
        Searches for bonds between the particle types given by `particle_name1` and `particle_name2` in `pymbe.df` and returns the initial bond length.
        If `use_default_bond` is activated and a "default" bond is defined, returns the length of that default bond instead.
        If no bond is found, it prints a message and it does not return anything. If `hard_check` is activated, the code stops if no bond is found.

        Args:
            particle_name1(str): label of the type of the first particle type of the bonded particles.
            particle_name2(str): label of the type of the second particle type of the bonded particles.
            hard_check(bool, optional): If it is activated, the code stops if no bond is found. Defaults to False. 
            use_default_bond(bool, optional): If it is activated, the "default" bond is returned if no bond is found between `particle_name1` and `particle_name2`. Defaults to False. 

        Returns:
            l0(`pint.Quantity`): bond length
        
        Note:
            - If `use_default_bond`=True and no bond is defined between `particle_name1` and `particle_name2`, it returns the default bond defined in `pmb.df`.
            - If `hard_check`=`True` stops the code when no bond is found.
        """
        bond_key = self.find_bond_key(particle_name1=particle_name1, 
                                    particle_name2=particle_name2, 
                                    use_default_bond=use_default_bond)
        if bond_key:
            return self.df[self.df['name']==bond_key].l0.values[0]
        else:
            print("Bond not defined between particles ", particle_name1, " and ", particle_name2)    
            if hard_check:
                sys.exit(1)
            else:
                return

    def get_charge_number_map(self):
        '''
        Gets the charge number of each `espresso_type` in `pymbe.df`.
        
        Returns:
            charge_number_map(`dict`): {espresso_type: z}.
        '''
        if self.df.state_one['es_type'].isnull().values.any():         
            df_state_one = self.df.state_one.dropna()     
            df_state_two = self.df.state_two.dropna()  
        else:    
            df_state_one = self.df.state_one
            if self.df.state_two['es_type'].isnull().values.any():
                df_state_two = self.df.state_two.dropna()   
            else:
                df_state_two = self.df.state_two
        state_one = pd.Series (df_state_one.z.values,index=df_state_one.es_type.values)
        state_two = pd.Series (df_state_two.z.values,index=df_state_two.es_type.values)
        charge_number_map  = pd.concat([state_one,state_two],axis=0).to_dict()
        return charge_number_map

    def get_lj_parameters(self, particle_name1, particle_name2, combining_rule='Lorentz-Berthelot'):
        """
        Returns the Lennard-Jones parameters for the interaction between the particle types given by 
        `particle_name1` and `particle_name2` in `pymbe.df`, calculated according to the provided combining rule.

        Args:
            particle_name1 (str): label of the type of the first particle type
            particle_name2 (str): label of the type of the second particle type
            combining_rule (`string`, optional): combining rule used to calculate `sigma` and `epsilon` for the potential betwen a pair of particles. Defaults to 'Lorentz-Berthelot'.

        Returns:
            {"epsilon": epsilon_value, "sigma": sigma_value, "offset": offset_value, "cutoff": cutoff_value}

        Note:
            - Currently, the only `combining_rule` supported is Lorentz-Berthelot.
            - If the sigma value of `particle_name1` or `particle_name2` is 0, the function will return an empty dictionary. No LJ interactions are set up for particles with sigma = 0.
        """
        supported_combining_rules=["Lorentz-Berthelot"]
        lj_parameters_keys=["sigma","epsilon","offset","cutoff"]
        if combining_rule not in supported_combining_rules:
            raise ValueError(f"Combining_rule {combining_rule} currently not implemented in pyMBE, valid keys are {supported_combining_rules}")
        lj_parameters={}
        for key in lj_parameters_keys:
            lj_parameters[key]=[]
        # Search the LJ parameters of the type pair
        for name in [particle_name1,particle_name2]:
            for key in lj_parameters_keys:
                lj_parameters[key].append(self.df[self.df.name == name][key].values[0])
        # If one of the particle has sigma=0, no LJ interations are set up between that particle type and the others    
        if not all(sigma_value.magnitude for sigma_value in lj_parameters["sigma"]):
            return {}
        # Apply combining rule
        if combining_rule == 'Lorentz-Berthelot':
            lj_parameters["sigma"]=(lj_parameters["sigma"][0]+lj_parameters["sigma"][1])/2
            lj_parameters["cutoff"]=(lj_parameters["cutoff"][0]+lj_parameters["cutoff"][1])/2
            lj_parameters["offset"]=(lj_parameters["offset"][0]+lj_parameters["offset"][1])/2
            lj_parameters["epsilon"]=np.sqrt(lj_parameters["epsilon"][0]*lj_parameters["epsilon"][1])
        return lj_parameters

    def get_metal_ions_charge_number_map(self):
        """
        Gets a map with the charge numbers of all the metal ions supported.

        Returns:
            metal_charge_number_map(dict): Has the structure {"metal_name": metal_charge_number}

        """
        metal_charge_number_map = {"Ca": 2}
        return metal_charge_number_map

    def get_particle_id_map(self, object_name):
        '''
        Gets all the ids associated with the object with name `object_name` in `pmb.df`

        Args:
            object_name(`str`): name of the object
        
        Returns:
            id_map(`dict`): dict of the structure {"all": [all_ids_with_object_name], "residue_map": {res_id: [particle_ids_in_res_id]}, "molecule_map": {mol_id: [particle_ids_in_mol_id]}, }
        '''
        object_type = self.df.loc[self.df['name']== object_name].pmb_type.values[0]
        valid_types = ["particle", "molecule", "residue", "protein"]
        if object_type not in valid_types:
            raise ValueError(f"{object_name} is of pmb_type {object_type}, which is not supported by this function. Supported types are {valid_types}")
        id_list = []
        mol_map = {}
        res_map = {}
        def do_res_map(res_ids):
            for res_id in res_ids:
                res_list=self.df.loc[(self.df['residue_id']== res_id) & (self.df['pmb_type']== "particle")].particle_id.dropna().tolist()
                res_map[res_id]=res_list
            return res_map
        if object_type in ['molecule', 'protein']:
            mol_ids = self.df.loc[self.df['name']== object_name].molecule_id.dropna().tolist()
            for mol_id in mol_ids:
                res_ids = set(self.df.loc[(self.df['molecule_id']== mol_id) & (self.df['pmb_type']== "particle") ].residue_id.dropna().tolist())
                res_map=do_res_map(res_ids=res_ids)    
                mol_list=self.df.loc[(self.df['molecule_id']== mol_id) & (self.df['pmb_type']== "particle")].particle_id.dropna().tolist()
                id_list+=mol_list
                mol_map[mol_id]=mol_list
        elif object_type == 'residue':     
            res_ids = self.df.loc[self.df['name']== object_name].residue_id.dropna().tolist()
            res_map=do_res_map(res_ids=res_ids)
            id_list=[]
            for res_id_list in res_map.values():
                id_list+=res_id_list
        elif object_type == 'particle':
            id_list = self.df.loc[self.df['name']== object_name].particle_id.dropna().tolist()
        return {"all": id_list, "molecule_map": mol_map, "residue_map": res_map}

    def get_pka_set(self):
        '''
        Gets the pka-values and acidities of the particles with acid/base properties in `pmb.df`
        
        Returns:
            pka_set(`dict`): {"name" : {"pka_value": pka, "acidity": acidity}}
        '''
        titratables_AA_df = self.df[[('name',''),('pka',''),('acidity','')]].drop_duplicates().dropna()
        pka_set = {}
        for index in titratables_AA_df.name.keys():
            name = titratables_AA_df.name[index]
            pka_value = titratables_AA_df.pka[index]
            acidity = titratables_AA_df.acidity[index]   
            pka_set[name] = {'pka_value':pka_value,'acidity':acidity}
        return pka_set 
    
    def get_radius_map(self, dimensionless=True):
        '''
        Gets the effective radius of each `espresso type` in `pmb.df`. 

        Args:
            dimensionless('bool'): controlls if the returned radii have a dimension. Defaults to False.
        
        Returns:
            radius_map(`dict`): {espresso_type: radius}.

        Note:
            The radius corresponds to (sigma+offset)/2
        '''
        df_state_one = self.df[[('sigma',''),('offset',''),('state_one','es_type')]].dropna().drop_duplicates()
        df_state_two = self.df[[('sigma',''),('offset',''),('state_two','es_type')]].dropna().drop_duplicates()
        state_one = pd.Series((df_state_one.sigma.values+df_state_one.offset.values)/2.0,index=df_state_one.state_one.es_type.values)
        state_two = pd.Series((df_state_two.sigma.values+df_state_two.offset.values)/2.0,index=df_state_two.state_two.es_type.values)
        radius_map  = pd.concat([state_one,state_two],axis=0).to_dict()  
        if dimensionless:
            for key in radius_map:
                radius_map[key] = radius_map[key].magnitude
        return radius_map

    def get_reduced_units(self):
        """
        Returns the  current set of reduced units defined in pyMBE.

        Returns:
            reduced_units_text(`str`): text with information about the current set of reduced units.

        """
        unit_length=self.units.Quantity(1,'reduced_length')
        unit_energy=self.units.Quantity(1,'reduced_energy')
        unit_charge=self.units.Quantity(1,'reduced_charge')
        reduced_units_text = "\n".join(["Current set of reduced units:",
                                       f"{unit_length.to('nm'):.5g} = {unit_length}",
                                       f"{unit_energy.to('J'):.5g} = {unit_energy}",
                                       f"{unit_charge.to('C'):.5g} = {unit_charge}",
                                       f"Temperature: {(self.kT/self.kB).to('K'):.5g}"
                                        ])   
        return reduced_units_text

    def get_resource(self, path):
        '''
        Locate a file resource of the pyMBE package.

        Args:
            path(`str`): Relative path to the resource

        Returns:
            path(`str`): Absolute path to the resource

        '''
        import os
        return os.path.join(os.path.dirname(__file__), path)

    def get_type_map(self):
        """
        Gets all different espresso types assigned to particles  in `pmb.df`.
        
        Returns:
            type_map(`dict`): {"name": espresso_type}.
        """
        if self.df.state_one['es_type'].isnull().values.any():         
            df_state_one = self.df.state_one.dropna(how='all')     
            df_state_two = self.df.state_two.dropna(how='all')  
        else:    
            df_state_one = self.df.state_one
            if self.df.state_two['es_type'].isnull().values.any():
                df_state_two = self.df.state_two.dropna(how='all')   
            else:
                df_state_two = self.df.state_two
        state_one = pd.Series (df_state_one.es_type.values,index=df_state_one.label)
        state_two = pd.Series (df_state_two.es_type.values,index=df_state_two.label)
        type_map  = pd.concat([state_one,state_two],axis=0).to_dict()
        return type_map

    def initialize_lattice_builder(self, diamond_lattice):
        """
        Initialize the lattice builder with the DiamondLattice object.
        """
        self.lattice_builder = LatticeBuilder(lattice=diamond_lattice)
        print(f"LatticeBuilder initialized with MPC={diamond_lattice.MPC} and BOXL={diamond_lattice.BOXL}")
        return self.lattice_builder

    def load_interaction_parameters(self, filename, verbose=False, overwrite=False):
        """
        Loads the interaction parameters stored in `filename` into `pmb.df`
        
        Args:
            filename(`str`): name of the file to be read
            verbose (`bool`, optional): Switch to activate/deactivate verbose. Defaults to False.
            overwrite(`bool`, optional): Switch to enable overwriting of already existing values in pmb.df. Defaults to False. 
        """
        without_units = ['z','es_type','acidity']
        with_units = ['sigma','epsilon','offset','cutoff']

        with open(filename, 'r') as f:
            interaction_data = json.load(f)
            interaction_parameter_set = interaction_data["data"]

        for key in interaction_parameter_set:
            param_dict=interaction_parameter_set[key]
            object_type=param_dict['object_type']
            if object_type == 'particle':
                not_required_attributes={}    
                for not_required_key in without_units+with_units:
                    if not_required_key in param_dict.keys():
                        if not_required_key in with_units:
                            not_required_attributes[not_required_key]=self.create_variable_with_units(variable=param_dict.pop(not_required_key))
                        elif not_required_key in without_units:
                            not_required_attributes[not_required_key]=param_dict.pop(not_required_key)
                    else:
                        not_required_attributes[not_required_key]=None
                self.define_particle(name=param_dict.pop('name'),
                                z=not_required_attributes.pop('z'),
                                sigma=not_required_attributes.pop('sigma'),
                                offset=not_required_attributes.pop('offset'),
                                cutoff=not_required_attributes.pop('cutoff'),
                                acidity=not_required_attributes.pop('acidity'),
                                epsilon=not_required_attributes.pop('epsilon'),
                                verbose=verbose,
                                overwrite=overwrite)
            elif object_type == 'residue':
                self.define_residue (name = param_dict.pop('name'),
                                    central_bead = param_dict.pop('central_bead'),
                                    side_chains = param_dict.pop('side_chains'))
            elif object_type == 'molecule':
                self.define_molecule(name=param_dict.pop('name'),
                                    residue_list=param_dict.pop('residue_list'))
            elif object_type == 'peptide':
                self.define_peptide(name=param_dict.pop('name'),
                                    sequence=param_dict.pop('sequence'),
                                    model=param_dict.pop('model'))
            elif object_type == 'bond':
                particle_pairs = param_dict.pop('particle_pairs')
                bond_parameters = param_dict.pop('bond_parameters')
                bond_type = param_dict.pop('bond_type')
                if bond_type == 'harmonic':
                    k = self.create_variable_with_units(variable=bond_parameters.pop('k'))
                    r_0 = self.create_variable_with_units(variable=bond_parameters.pop('r_0'))
                    bond = {'r_0'    : r_0,
                            'k'      : k,
                            }

                elif bond_type == 'FENE':
                    k = self.create_variable_with_units(variable=bond_parameters.pop('k'))
                    r_0 = self.create_variable_with_units(variable=bond_parameters.pop('r_0'))
                    d_r_max = self.create_variable_with_units(variable=bond_parameters.pop('d_r_max'))
                    bond =  {'r_0'    : r_0,
                             'k'      : k,
                             'd_r_max': d_r_max,
                             }
                else:
                    raise ValueError("Current implementation of pyMBE only supports harmonic and FENE bonds")
                self.define_bond(bond_type=bond_type, 
                                bond_parameters=bond, 
                                particle_pairs=particle_pairs)
            else:
                raise ValueError(object_type+' is not a known pmb object type')
            
        return
    
    def load_pka_set(self, filename, verbose=False, overwrite=True):
        """
        Loads the pka_set stored in `filename` into `pmb.df`.
        
        Args:
            filename(`str`): name of the file with the pka set to be loaded. Expected format is {name:{"acidity": acidity, "pka_value":pka_value}}.
            verbose (`bool`, optional): Switch to activate/deactivate verbose. Defaults to False.
            overwrite(`bool`, optional): Switch to enable overwriting of already existing values in pmb.df. Defaults to True. 
        """
        with open(filename, 'r') as f:
            pka_data = json.load(f)
            pka_set = pka_data["data"]

        self.check_pka_set(pka_set=pka_set)

        for key in pka_set:
            acidity = pka_set[key]['acidity']
            pka_value = pka_set[key]['pka_value']
            self.set_particle_acidity(name=key, 
                                      acidity=acidity, 
                                      pka=pka_value, 
                                      verbose=verbose, 
                                      overwrite=overwrite)
        return

    def parse_sequence_from_file(self,sequence):
        """
        Parses the given sequence such that it can be used in pyMBE. This function has to be used if the df was read from a file.

        Args:
            sequence(`str`): sequence to be parsed

        Returns:
            sequence(`lst`): parsed sequence
        """
        sequence = sequence.replace(' ', '')
        sequence = sequence.replace("'", '')
        sequence = sequence.split(",")[1:-1]
        return sequence

    

    def propose_unused_type(self):
        """
        Searches in `pmb.df` all the different particle types defined and returns a new one.

        Returns:
            unused_type(`int`): unused particle type
        """
        type_map=self.get_type_map()
        if type_map == {}:    
            unused_type = 0
        else:
            unused_type=max(type_map.values())+1    
        return unused_type

    def protein_sequence_parser(self, sequence):
        '''
        Parses `sequence` to the one letter code for amino acids.
        
        Args:
            sequence(`str` or `lst`): Sequence of the amino acid. 

        Returns:
            clean_sequence(`lst`): `sequence` using the one letter code.
        
        Note:
            - Accepted formats for `sequence` are:
                - `lst` with one letter or three letter code of each aminoacid in each element
                - `str` with the sequence using the one letter code
                - `str` with the squence using the three letter code, each aminoacid must be separated by a hyphen "-"
        
        '''
        # Aminoacid key
        keys={"ALA": "A",
                "ARG": "R",
                "ASN": "N",
                "ASP": "D",
                "CYS": "C",
                "GLU": "E",
                "GLN": "Q",
                "GLY": "G",
                "HIS": "H",
                "ILE": "I",
                "LEU": "L",
                "LYS": "K",
                "MET": "M",
                "PHE": "F",
                "PRO": "P",
                "SER": "S",
                "THR": "T",
                "TRP": "W",
                "TYR": "Y",
                "VAL": "V",
                "PSER": "J",
                "PTHR": "U",
                "PTyr": "Z",
                "NH2": "n",
                "COOH": "c"}
        clean_sequence=[]
        if isinstance(sequence, str):
            if sequence.find("-") != -1:
                splited_sequence=sequence.split("-")
                for residue in splited_sequence:
                    if len(residue) == 1:
                        if residue in keys.values():
                            residue_ok=residue
                        else:
                            if residue.upper() in keys.values():
                                residue_ok=residue.upper()
                            else:
                                raise ValueError("Unknown one letter code for a residue given: ", residue, " please review the input sequence")
                        clean_sequence.append(residue_ok)
                    else:
                        if residue in keys.keys():
                            clean_sequence.append(keys[residue])
                        else:
                            if residue.upper() in keys.keys():
                                clean_sequence.append(keys[residue.upper()])
                            else:
                                raise ValueError("Unknown  code for a residue: ", residue, " please review the input sequence")
            else:
                for residue in sequence:
                    if residue in keys.values():
                        residue_ok=residue
                    else:
                        if residue.upper() in keys.values():
                            residue_ok=residue.upper()
                        else:
                            raise ValueError("Unknown one letter code for a residue: ", residue, " please review the input sequence")
                    clean_sequence.append(residue_ok)
        if isinstance(sequence, list):
            for residue in sequence:
                if residue in keys.values():
                    residue_ok=residue
                else:
                    if residue.upper() in keys.values():
                        residue_ok=residue.upper()
                    elif (residue.upper() in keys.keys()):
                        residue_ok= keys[residue.upper()]
                    else:
                        raise ValueError("Unknown code for a residue: ", residue, " please review the input sequence")
                clean_sequence.append(residue_ok)
        return clean_sequence
    
    def read_pmb_df (self,filename):
        """
        Reads a pyMBE's Dataframe stored in `filename` and stores the information into pyMBE.

        Args:
            filename(`str`): path to file.

        Note:
            This function only accepts files with CSV format. 
        """
        
        if filename.rsplit(".", 1)[1] != "csv":
            raise ValueError("Only files with CSV format are supported")
        df = pd.read_csv (filename,header=[0, 1], index_col=0)
        columns_names = self.setup_df()
        
        multi_index = pd.MultiIndex.from_tuples(columns_names)
        df.columns = multi_index
        
        self.df = self.convert_columns_to_original_format(df)
        
        return self.df
    
    def read_protein_vtf_in_df (self,filename,unit_length=None):
        """
        Loads a coarse-grained protein model in a vtf file `filename` into the `pmb.df` and it labels it with `name`.

        Args:
            filename(`str`): Path to the vtf file with the coarse-grained model.
            unit_length(`obj`): unit of length of the the coordinates in `filename` using the pyMBE UnitRegistry. Defaults to None.

        Returns:
            topology_dict(`dict`): {'initial_pos': coords_list, 'chain_id': id, 'sigma': sigma_value}

        Note:
            - If no `unit_length` is provided, it is assumed that the coordinates are in Angstrom.
        """

        print (f'Loading protein coarse grain model file: {filename}')

        coord_list = []
        particles_dict = {}

        if unit_length is None:
            unit_length = 1 * self.units.angstrom 

        with open (filename,'r') as protein_model:
            for line in protein_model :
                line_split = line.split()
                if line_split:
                    line_header = line_split[0]
                    if line_header == 'atom':
                        atom_id  = line_split[1]
                        atom_name = line_split[3]
                        atom_resname = line_split[5]
                        chain_id = line_split[9]
                        radius = float(line_split [11])*unit_length 
                        particles_dict [int(atom_id)] = [atom_name , atom_resname, chain_id, radius]
                    elif line_header.isnumeric(): 
                        atom_coord = line_split[1:] 
                        atom_coord = [(float(i)*unit_length).to('reduced_length').magnitude for i in atom_coord]
                        coord_list.append (atom_coord)

        numbered_label = []
        i = 0   
        
        for atom_id in particles_dict.keys():
    
            if atom_id == 1:
                atom_name = particles_dict[atom_id][0]
                numbered_name = [f'{atom_name}{i}',particles_dict[atom_id][2],particles_dict[atom_id][3]]
                numbered_label.append(numbered_name)

            elif atom_id != 1: 
            
                if particles_dict[atom_id-1][1] != particles_dict[atom_id][1]:
                    i += 1                    
                    count = 1
                    atom_name = particles_dict[atom_id][0]
                    numbered_name = [f'{atom_name}{i}',particles_dict[atom_id][2],particles_dict[atom_id][3]]
                    numbered_label.append(numbered_name)
                    
                elif particles_dict[atom_id-1][1] == particles_dict[atom_id][1]:
                    if count == 2 or particles_dict[atom_id][1] == 'GLY':
                        i +=1  
                        count = 0
                    atom_name = particles_dict[atom_id][0]
                    numbered_name = [f'{atom_name}{i}',particles_dict[atom_id][2],particles_dict[atom_id][3]]
                    numbered_label.append(numbered_name)
                    count +=1

        topology_dict = {}

        for i in range (0, len(numbered_label)):   
            topology_dict [numbered_label[i][0]] = {'initial_pos': coord_list[i] ,
                                                    'chain_id':numbered_label[i][1],
                                                    'radius':numbered_label[i][2] }

        return topology_dict

    def search_bond(self, particle_name1, particle_name2, hard_check=False, use_default_bond=False) :
        """
        Searches for bonds between the particle types given by `particle_name1` and `particle_name2` in `pymbe.df` and returns it.
        If `use_default_bond` is activated and a "default" bond is defined, returns that default bond instead.
        If no bond is found, it prints a message and it does not return anything. If `hard_check` is activated, the code stops if no bond is found.

        Args:
            particle_name1(`str`): label of the type of the first particle type of the bonded particles.
            particle_name2(`str`): label of the type of the second particle type of the bonded particles.
            hard_check(`bool`, optional): If it is activated, the code stops if no bond is found. Defaults to False. 
            use_default_bond(`bool`, optional): If it is activated, the "default" bond is returned if no bond is found between `particle_name1` and `particle_name2`. Defaults to False. 

        Returns:
            bond(`espressomd.interactions.BondedInteractions`): bond object from the espressomd library.
        
        Note:
            - If `use_default_bond`=True and no bond is defined between `particle_name1` and `particle_name2`, it returns the default bond defined in `pmb.df`.
            - If `hard_check`=`True` stops the code when no bond is found.
        """
        
        bond_key = self.find_bond_key(particle_name1=particle_name1, 
                                    particle_name2=particle_name2, 
                                    use_default_bond=use_default_bond)
        if use_default_bond:
            if not self.check_if_name_is_defined_in_df(name="default",pmb_type_to_be_defined='bond'):
                raise ValueError(f"use_default_bond is set to {use_default_bond} but no default bond has been defined. Please define a default bond with pmb.define_default_bond")
        if bond_key:
            return self.df[self.df['name']==bond_key].bond_object.values[0]
        else:
            print("Bond not defined between particles ", particle_name1, " and ", particle_name2)    
            if hard_check:
                sys.exit(1)
            else:
                return

    def search_particles_in_residue(self, residue_name):
        '''
        Searches for all particles in a given residue of name `residue_name`.

        Args:
            residue_name (`str`): name of the residue to be searched

        Returns:
            list_of_particles_in_residue (`lst`): list of the names of all particles in the residue

        Note:
            - The function returns a name per particle in residue, i.e. if there are multiple particles with the same type `list_of_particles_in_residue` will have repeated items.
 
        '''
        index_residue = self.df.loc[self.df['name'] == residue_name].index[0].item() 
        central_bead = self.df.at [index_residue, ('central_bead', '')]
        list_of_side_chains = self.df.at [index_residue, ('side_chains', '')]

        list_of_particles_in_residue = []
        list_of_particles_in_residue.append(central_bead)

        for side_chain in list_of_side_chains: 
            object_type = self.df[self.df['name']==side_chain].pmb_type.values[0]

            if object_type == "residue":
                list_of_particles_in_side_chain_residue = self.search_particles_in_residue(side_chain)
                list_of_particles_in_residue += list_of_particles_in_side_chain_residue
            elif object_type == "particle":
                list_of_particles_in_residue.append(side_chain)

        return list_of_particles_in_residue

    def set_chain(self, node_start, node_end, node_positions, espresso_system):
        """
        Set a chain between two nodes.
        Args:
            node_start(`str`): Start node label, e.g. ``[0 0 0]`` for the node at the origin.
            node_end(`str`): End node label, e.g. ``[1 1 1]`` for the first node along the diagonal.
            node_positions(`dict`): 
            espresso_system(`espressomd.system.System`): Instance of a system object from the espressomd library.
        """
        if self.lattice_builder is None:
            raise ValueError("LatticeBuilder is not initialized. Use `initialize_lattice_builder` first.")

        molecule_name = "chain_"+node_start+"_"+node_end

        sequence = self.df[self.df['name']==molecule_name].residue_list.values [0]

        assert len(sequence) != 0 and not isinstance(sequence, str)
        assert len(sequence) == self.lattice_builder.MPC

        key, reverse = self.lattice_builder._get_node_vector_pair(node_start, node_end)
        assert node_start != node_end or sequence == sequence[::-1], \
            (f"chain cannot be defined between '{node_start}' and '{node_end}' since it "
            "would form a loop with a non-symmetric sequence (under-defined stereocenter)")

        if reverse:
            sequence = sequence[::-1]

        node1 = self.lattice_builder.node_labels[node_start]
        node2 = self.lattice_builder.node_labels[node_end]

        # Finding a backbone vector between node_start and node_end
        vec_between_nodes = np.array(node_positions[node2]) - np.array(node_positions[node1])
        vec_between_nodes = vec_between_nodes - self.lattice_builder.BOXL * np.round(vec_between_nodes/self.lattice_builder.BOXL)
        backbone_vector = list(vec_between_nodes/(self.lattice_builder.MPC + 1))
        chain_molecule_info = self.create_molecule(
                name=molecule_name,  # Use the name defined earlier
                number_of_molecules=1,  # Creating one chain
                espresso_system=espresso_system,
                list_of_first_residue_positions=[list(np.array(node_positions[node1]) + np.array(backbone_vector))],  # Start at the first node
                backbone_vector=np.array(backbone_vector),
                use_default_bond=False  # Use default bonds between monomers
            )

        # Collecting ids of beads of the chain/molecule
        chain_ids = []
        residue_ids = []
        for molecule_id in chain_molecule_info:
            for residue_id in chain_molecule_info[molecule_id]:
                residue_ids.append(residue_id)
                bead_id = chain_molecule_info[molecule_id][residue_id]['central_bead_id']
                chain_ids.append(bead_id)

        self.lattice_builder.chains[key] = sequence
        # Search bonds between nodes and chain ends
        BeadType_near_to_node_start = self.df[(self.df["residue_id"] == residue_ids[0]) & (self.df["central_bead"].notnull())]["central_bead"].drop_duplicates().iloc[0]
        BeadType_near_to_node_end = self.df[(self.df["residue_id"] == residue_ids[-1]) & (self.df["central_bead"].notnull())]["central_bead"].drop_duplicates().iloc[0]

        bond_node1_first_monomer = self.search_bond(particle_name1 = self.lattice_builder.nodes[node_start],
                                                    particle_name2 = BeadType_near_to_node_start,
                                                    hard_check=False,
                                                    use_default_bond=False)
        bond_node2_last_monomer = self.search_bond(particle_name1 = self.lattice_builder.nodes[node_end],
                                                    particle_name2 = BeadType_near_to_node_end,
                                                    hard_check=False,
                                                    use_default_bond=False)

        espresso_system.part.by_id(node1).add_bond((bond_node1_first_monomer, chain_ids[0]))
        espresso_system.part.by_id(node2).add_bond((bond_node2_last_monomer, chain_ids[-1]))
        # Add bonds to data frame
        bond_index1 = self.add_bond_in_df(particle_id1=node1,
                                    particle_id2=chain_ids[0],
                                    use_default_bond=False)
        self.add_value_to_df(key=('molecule_id',''),
                        index=int(bond_index1),
                        new_value=molecule_id,
                        verbose=False,
                        overwrite=True)
        self.add_value_to_df(key=('residue_id',''),
                            index=int (bond_index1),
                            new_value=residue_ids[0],
                            verbose=False,
                            overwrite=True)
        bond_index2 = self.add_bond_in_df(particle_id1=node2,
                                    particle_id2=chain_ids[-1],
                                    use_default_bond=False)
        self.add_value_to_df(key=('molecule_id',''),
                        index=int(bond_index2),
                        new_value=molecule_id,
                        verbose=False,
                        overwrite=True)
        self.add_value_to_df(key=('residue_id',''),
                        index=int (bond_index2),
                        new_value=residue_ids[-1],
                        verbose=False,
                        overwrite=True)
    
    def set_node(self, node, residue, espresso_system):
        """
        Set a node residue type.
        Args:
            node(`str`): Node label, e.g. ``[0 0 0]`` for the node at the origin.
            residue(`str`): Node residue label.
        Returns:

        """
        if self.lattice_builder is None:
            raise ValueError("LatticeBuilder is not initialized. Use `initialize_lattice_builder` first.")

        node_position = np.array(list(int(x) for x in node.strip('[]').split()))*0.25*self.lattice_builder.BOXL
        node_particle_id = self.create_particle(name = residue,
                         espresso_system=espresso_system,
                         number_of_particles=1,
                         position = [node_position])
        key = self.lattice_builder._get_node_by_label(node)
        self.lattice_builder.nodes[key] = residue

        return node_position.tolist()

    def set_particle_acidity(self, name, acidity=None, default_charge_number=0, pka=None, verbose=True, overwrite=True):
        """
        Sets the particle acidity including the charges in each of its possible states. 

        Args:
            name(`str`): Unique label that identifies the `particle`. 
            acidity(`str`): Identifies whether the particle is `acidic` or `basic`, used to setup constant pH simulations. Defaults to None.
            default_charge_number (`int`): Charge number of the particle. Defaults to 0.
            pka(`float`, optional):  If `particle` is an acid or a base, it defines its pka-value. Defaults to None.
            verbose(`bool`, optional): Switch to activate/deactivate verbose. Defaults to True.
            overwrite(`bool`, optional): Switch to enable overwriting of already existing values in pmb.df. Defaults to False. 
     
        Note:
            - For particles with  `acidity = acidic` or `acidity = basic`, `state_one` and `state_two` correspond to the protonated and 
        deprotonated states, respectively. 
            - For particles without an acidity `acidity = None`, only `state_one` is defined.
            - Each state has the following properties as sub-indexes: `label`,`charge` and `es_type`. 
        """
        acidity_valid_keys = ['inert','acidic', 'basic']
        if acidity is not None:
            if acidity not in acidity_valid_keys:
                raise ValueError(f"Acidity {acidity} provided for particle name  {name} is not supproted. Valid keys are: {acidity_valid_keys}")
            if acidity in ['acidic', 'basic'] and pka is None:
                raise ValueError(f"pKa not provided for particle with name {name} with acidity {acidity}. pKa must be provided for acidic or basic particles.")   
        if acidity == "inert":
            acidity = None
            print("Deprecation warning: the keyword 'inert' for acidity has been replaced by setting acidity = None. For backwards compatibility, acidity has been set to None. Support for `acidity = 'inert'` may be deprecated in future releases of pyMBE")

        self.define_particle_entry_in_df(name=name)
        
        for index in self.df[self.df['name']==name].index:       
            if pka:
                self.add_value_to_df(key=('pka',''),
                                    index=index,
                                    new_value=pka, 
                                    verbose=verbose,
                                    overwrite=overwrite)
           
            self.add_value_to_df(key=('acidity',''),
                                 index=index,
                                 new_value=acidity, 
                                 verbose=verbose,
                                 overwrite=overwrite) 
            if not self.check_if_df_cell_has_a_value(index=index,key=('state_one','es_type')):
                self.add_value_to_df(key=('state_one','es_type'),
                                     index=index,
                                     new_value=self.propose_unused_type(), 
                                     verbose=verbose,
                                     overwrite=overwrite)  
            if pd.isna(self.df.loc [self.df['name']  == name].acidity.iloc[0]):
                self.add_value_to_df(key=('state_one','z'),
                                     index=index,
                                     new_value=default_charge_number, 
                                     verbose=verbose,
                                     overwrite=overwrite)
                self.add_value_to_df(key=('state_one','label'),
                                     index=index,
                                     new_value=name, 
                                     verbose=verbose,
                                    overwrite=overwrite)
            else:
                protonated_label = f'{name}H'
                self.add_value_to_df(key=('state_one','label'),
                                     index=index,
                                     new_value=protonated_label, 
                                     verbose=verbose,
                                    overwrite=overwrite)
                self.add_value_to_df(key=('state_two','label'),
                                     index=index,
                                     new_value=name, 
                                     verbose=verbose,
                                    overwrite=overwrite)
                if not self.check_if_df_cell_has_a_value(index=index,key=('state_two','es_type')):
                    self.add_value_to_df(key=('state_two','es_type'),
                                         index=index,
                                         new_value=self.propose_unused_type(), 
                                         verbose=verbose,
                                         overwrite=overwrite)
                if self.df.loc [self.df['name']  == name].acidity.iloc[0] == 'acidic':        
                    self.add_value_to_df(key=('state_one','z'),
                                         index=index,new_value=0, 
                                         verbose=verbose,
                                         overwrite=overwrite)
                    self.add_value_to_df(key=('state_two','z'),
                                         index=index,
                                         new_value=-1, 
                                         verbose=verbose,
                                         overwrite=overwrite)
                elif self.df.loc [self.df['name']  == name].acidity.iloc[0] == 'basic':
                    self.add_value_to_df(key=('state_one','z'),
                                         index=index,new_value=+1, 
                                         verbose=verbose,
                                         overwrite=overwrite)
                    self.add_value_to_df(key=('state_two','z'),
                                         index=index,
                                         new_value=0, 
                                         verbose=verbose,
                                         overwrite=overwrite)   
        return
    
    def set_reduced_units(self, unit_length=None, unit_charge=None, temperature=None, Kw=None, verbose=True):
        """
        Sets the set of reduced units used by pyMBE.units and it prints it.

        Args:
            unit_length(`pint.Quantity`,optional): Reduced unit of length defined using the `pmb.units` UnitRegistry. Defaults to None. 
            unit_charge(`pint.Quantity`,optional): Reduced unit of charge defined using the `pmb.units` UnitRegistry. Defaults to None. 
            temperature(`pint.Quantity`,optional): Temperature of the system, defined using the `pmb.units` UnitRegistry. Defaults to None. 
            Kw(`pint.Quantity`,optional): Ionic product of water in mol^2/l^2. Defaults to None. 
            verbose(`bool`, optional): Switch to activate/deactivate verbose. Defaults to True.

        Note:
            - If no `temperature` is given, a value of 298.15 K is assumed by default.
            - If no `unit_length` is given, a value of 0.355 nm is assumed by default.
            - If no `unit_charge` is given, a value of 1 elementary charge is assumed by default. 
            - If no `Kw` is given, a value of 10^(-14) * mol^2 / l^2 is assumed by default. 
        """
        if unit_length is None:
            unit_length= 0.355*self.units.nm
        if temperature is None:
            temperature = 298.15 * self.units.K
        if unit_charge is None:
            unit_charge = scipy.constants.e * self.units.C
        if Kw is None:
            Kw = 1e-14
        # Sanity check
        variables=[unit_length,temperature,unit_charge]
        dimensionalities=["[length]","[temperature]","[charge]"]
        for variable,dimensionality in zip(variables,dimensionalities):
            self.check_dimensionality(variable,dimensionality)
        self.Kw=Kw*self.units.mol**2 / (self.units.l**2)
        self.kT=temperature*self.kB
        self.units._build_cache()
        self.units.define(f'reduced_energy = {self.kT} ')
        self.units.define(f'reduced_length = {unit_length}')
        self.units.define(f'reduced_charge = {unit_charge}')
        if verbose:        
            print(self.get_reduced_units())
        return

    def setup_cpH (self, counter_ion, constant_pH, exclusion_range=None, pka_set=None, use_exclusion_radius_per_type = False):
        """
        Sets up the Acid/Base reactions for acidic/basic `particles` defined in `pmb.df` to be sampled in the constant pH ensemble. 

        Args:
            counter_ion(`str`): `name` of the counter_ion `particle`.
            constant_pH(`float`): pH-value.
            exclusion_range(`pint.Quantity`, optional): Below this value, no particles will be inserted.
            use_exclusion_radius_per_type(`bool`,optional): Controls if one exclusion_radius for each espresso_type is used. Defaults to `False`.
            pka_set(`dict`,optional): Desired pka_set, pka_set(`dict`): {"name" : {"pka_value": pka, "acidity": acidity}}. Defaults to None.

        Returns:
            RE(`reaction_methods.ConstantpHEnsemble`): Instance of a reaction_methods.ConstantpHEnsemble object from the espressomd library.
            sucessfull_reactions_labels(`lst`): Labels of the reactions set up by pyMBE.
        """
        from espressomd import reaction_methods
        if exclusion_range is None:
            exclusion_range = max(self.get_radius_map().values())*2.0
        if pka_set is None:
            pka_set=self.get_pka_set()    
        self.check_pka_set(pka_set=pka_set)
        if use_exclusion_radius_per_type:
            exclusion_radius_per_type = self.get_radius_map()
        else:
            exclusion_radius_per_type = {}
        
        RE = reaction_methods.ConstantpHEnsemble(kT=self.kT.to('reduced_energy').magnitude,
                                                    exclusion_range=exclusion_range, 
                                                    seed=self.seed, 
                                                    constant_pH=constant_pH,
                                                    exclusion_radius_per_type = exclusion_radius_per_type
                                                    )
        sucessfull_reactions_labels=[]
        charge_number_map = self.get_charge_number_map()
        for name in pka_set.keys():
            if self.check_if_name_is_defined_in_df(name,pmb_type_to_be_defined='particle') is False :
                print('WARNING: the acid-base reaction of ' + name +' has not been set up because its espresso type is not defined in the type map.')
                continue
            gamma=10**-pka_set[name]['pka_value']
            state_one_type   = self.df.loc[self.df['name']==name].state_one.es_type.values[0]
            state_two_type   = self.df.loc[self.df['name']==name].state_two.es_type.values[0]
            counter_ion_type = self.df.loc[self.df['name']==counter_ion].state_one.es_type.values[0]
            RE.add_reaction(gamma=gamma,
                            reactant_types=[state_one_type],
                            product_types=[state_two_type, counter_ion_type],
                            default_charges={state_one_type: charge_number_map[state_one_type],
                            state_two_type: charge_number_map[state_two_type],
                            counter_ion_type: charge_number_map[counter_ion_type]})
            sucessfull_reactions_labels.append(name)
        return RE, sucessfull_reactions_labels

    def setup_gcmc(self, c_salt_res, salt_cation_name, salt_anion_name, activity_coefficient, exclusion_range=None, use_exclusion_radius_per_type = False):
        """
        Sets up grand-canonical coupling to a reservoir of salt.
        For reactive systems coupled to a reservoir, the grand-reaction method has to be used instead.

        Args:
            c_salt_res ('pint.Quantity'): Concentration of monovalent salt (e.g. NaCl) in the reservoir.
            salt_cation_name ('str'): Name of the salt cation (e.g. Na+) particle.
            salt_anion_name ('str'): Name of the salt anion (e.g. Cl-) particle.
            activity_coefficient ('callable'): A function that calculates the activity coefficient of an ion pair as a function of the ionic strength.
            exclusion_range(`pint.Quantity`, optional): For distances shorter than this value, no particles will be inserted.
            use_exclusion_radius_per_type(`bool`,optional): Controls if one exclusion_radius for each espresso_type is used. Defaults to `False`.

        Returns:
            RE (`reaction_methods.ReactionEnsemble`): Instance of a reaction_methods.ReactionEnsemble object from the espressomd library.
        """
        from espressomd import reaction_methods
        if exclusion_range is None:
            exclusion_range = max(self.get_radius_map().values())*2.0
        if use_exclusion_radius_per_type:
            exclusion_radius_per_type = self.get_radius_map()
        else:
            exclusion_radius_per_type = {}
        
        RE = reaction_methods.ReactionEnsemble(kT=self.kT.to('reduced_energy').magnitude,
                                                    exclusion_range=exclusion_range, 
                                                    seed=self.seed, 
                                                    exclusion_radius_per_type = exclusion_radius_per_type
                                                    )

        # Determine the concentrations of the various species in the reservoir and the equilibrium constants
        determined_activity_coefficient = activity_coefficient(c_salt_res)
        K_salt = (c_salt_res.to('1/(N_A * reduced_length**3)')**2) * determined_activity_coefficient

        salt_cation_es_type = self.df.loc[self.df['name']==salt_cation_name].state_one.es_type.values[0]
        salt_anion_es_type = self.df.loc[self.df['name']==salt_anion_name].state_one.es_type.values[0]     

        salt_cation_charge = self.df.loc[self.df['name']==salt_cation_name].state_one.z.values[0]
        salt_anion_charge = self.df.loc[self.df['name']==salt_anion_name].state_one.z.values[0]     

        if salt_cation_charge <= 0:
            raise ValueError('ERROR salt cation charge must be positive, charge ', salt_cation_charge)
        if salt_anion_charge >= 0:
            raise ValueError('ERROR salt anion charge must be negative, charge ', salt_anion_charge)

        # Grand-canonical coupling to the reservoir
        RE.add_reaction(
            gamma = K_salt.magnitude,
            reactant_types = [],
            reactant_coefficients = [],
            product_types = [ salt_cation_es_type, salt_anion_es_type ],
            product_coefficients = [ 1, 1 ],
            default_charges = {
                salt_cation_es_type: salt_cation_charge, 
                salt_anion_es_type: salt_anion_charge, 
            }
        )

        return RE

    def setup_grxmc_reactions(self, pH_res, c_salt_res, proton_name, hydroxide_name, salt_cation_name, salt_anion_name, activity_coefficient, exclusion_range=None, pka_set=None, use_exclusion_radius_per_type = False):
        """
        Sets up Acid/Base reactions for acidic/basic 'particles' defined in 'pmb.df', as well as a grand-canonical coupling to a 
        reservoir of small ions. 
        This implementation uses the original formulation of the grand-reaction method by Landsgesell et al. [1].

        [1] Landsgesell, J., Hebbeker, P., Rud, O., Lunkad, R., Košovan, P., & Holm, C. (2020). Grand-reaction method for simulations of ionization equilibria coupled to ion partitioning. Macromolecules, 53(8), 3007-3020.

        Args:
            pH_res ('float): pH-value in the reservoir.
            c_salt_res ('pint.Quantity'): Concentration of monovalent salt (e.g. NaCl) in the reservoir.
            proton_name ('str'): Name of the proton (H+) particle.
            hydroxide_name ('str'): Name of the hydroxide (OH-) particle.
            salt_cation_name ('str'): Name of the salt cation (e.g. Na+) particle.
            salt_anion_name ('str'): Name of the salt anion (e.g. Cl-) particle.
            activity_coefficient ('callable'): A function that calculates the activity coefficient of an ion pair as a function of the ionic strength.
            exclusion_range(`pint.Quantity`, optional): For distances shorter than this value, no particles will be inserted.
            pka_set(`dict`,optional): Desired pka_set, pka_set(`dict`): {"name" : {"pka_value": pka, "acidity": acidity}}. Defaults to None.
            use_exclusion_radius_per_type(`bool`,optional): Controls if one exclusion_radius for each espresso_type is used. Defaults to `False`.

        Returns:
            RE (`obj`): Instance of a reaction_ensemble.ReactionEnsemble object from the espressomd library.
            sucessful_reactions_labels(`lst`): Labels of the reactions set up by pyMBE.
            ionic_strength_res ('pint.Quantity'): Ionic strength of the reservoir (useful for calculating partition coefficients).
        """
        from espressomd import reaction_methods
        if exclusion_range is None:
            exclusion_range = max(self.get_radius_map().values())*2.0
        if pka_set is None:
            pka_set=self.get_pka_set()    
        self.check_pka_set(pka_set=pka_set)
        if use_exclusion_radius_per_type:
            exclusion_radius_per_type = self.get_radius_map()
        else:
            exclusion_radius_per_type = {}
        
        RE = reaction_methods.ReactionEnsemble(kT=self.kT.to('reduced_energy').magnitude,
                                                    exclusion_range=exclusion_range, 
                                                    seed=self.seed, 
                                                    exclusion_radius_per_type = exclusion_radius_per_type
                                                    )

        # Determine the concentrations of the various species in the reservoir and the equilibrium constants
        cH_res, cOH_res, cNa_res, cCl_res = self.determine_reservoir_concentrations(pH_res, c_salt_res, activity_coefficient)
        ionic_strength_res = 0.5*(cNa_res+cCl_res+cOH_res+cH_res)
        determined_activity_coefficient = activity_coefficient(ionic_strength_res)
        K_W = cH_res.to('1/(N_A * reduced_length**3)') * cOH_res.to('1/(N_A * reduced_length**3)') * determined_activity_coefficient
        K_NACL = cNa_res.to('1/(N_A * reduced_length**3)') * cCl_res.to('1/(N_A * reduced_length**3)') * determined_activity_coefficient
        K_HCL = cH_res.to('1/(N_A * reduced_length**3)') * cCl_res.to('1/(N_A * reduced_length**3)') * determined_activity_coefficient

        proton_es_type = self.df.loc[self.df['name']==proton_name].state_one.es_type.values[0]
        hydroxide_es_type = self.df.loc[self.df['name']==hydroxide_name].state_one.es_type.values[0]     
        salt_cation_es_type = self.df.loc[self.df['name']==salt_cation_name].state_one.es_type.values[0]
        salt_anion_es_type = self.df.loc[self.df['name']==salt_anion_name].state_one.es_type.values[0]     

        proton_charge = self.df.loc[self.df['name']==proton_name].state_one.z.values[0]
        hydroxide_charge = self.df.loc[self.df['name']==hydroxide_name].state_one.z.values[0]     
        salt_cation_charge = self.df.loc[self.df['name']==salt_cation_name].state_one.z.values[0]
        salt_anion_charge = self.df.loc[self.df['name']==salt_anion_name].state_one.z.values[0]     

        if proton_charge <= 0:
            raise ValueError('ERROR proton charge must be positive, charge ', proton_charge)
        if salt_cation_charge <= 0:
            raise ValueError('ERROR salt cation charge must be positive, charge ', salt_cation_charge)
        if hydroxide_charge >= 0:
            raise ValueError('ERROR hydroxide charge must be negative, charge ', hydroxide_charge)
        if salt_anion_charge >= 0:
            raise ValueError('ERROR salt anion charge must be negative, charge ', salt_anion_charge)

        # Grand-canonical coupling to the reservoir
        # 0 = H+ + OH-
        RE.add_reaction(
            gamma = K_W.magnitude,
            reactant_types = [],
            reactant_coefficients = [],
            product_types = [ proton_es_type, hydroxide_es_type ],
            product_coefficients = [ 1, 1 ],
            default_charges = {
                proton_es_type: proton_charge, 
                hydroxide_es_type: hydroxide_charge, 
            }
        )

        # 0 = Na+ + Cl-
        RE.add_reaction(
            gamma = K_NACL.magnitude,
            reactant_types = [],
            reactant_coefficients = [],
            product_types = [ salt_cation_es_type, salt_anion_es_type ],
            product_coefficients = [ 1, 1 ],
            default_charges = {
                salt_cation_es_type: salt_cation_charge, 
                salt_anion_es_type: salt_anion_charge, 
            }
        )

        # 0 = Na+ + OH-
        RE.add_reaction(
            gamma = (K_NACL * K_W / K_HCL).magnitude,
            reactant_types = [],
            reactant_coefficients = [],
            product_types = [ salt_cation_es_type, hydroxide_es_type ],
            product_coefficients = [ 1, 1 ],
            default_charges = {
                salt_cation_es_type: salt_cation_charge, 
                hydroxide_es_type: hydroxide_charge, 
            }
        )

        # 0 = H+ + Cl-
        RE.add_reaction(
            gamma = K_HCL.magnitude,
            reactant_types = [],
            reactant_coefficients = [],
            product_types = [ proton_es_type, salt_anion_es_type ],
            product_coefficients = [ 1, 1 ],
            default_charges = {
                proton_es_type: proton_charge, 
                salt_anion_es_type: salt_anion_charge, 
            }
        )

        # Annealing moves to ensure sufficient sampling
        # Cation annealing H+ = Na+
        RE.add_reaction(
            gamma = (K_NACL / K_HCL).magnitude,
            reactant_types = [proton_es_type],
            reactant_coefficients = [ 1 ],
            product_types = [ salt_cation_es_type ],
            product_coefficients = [ 1 ],
            default_charges = {
                proton_es_type: proton_charge, 
                salt_cation_es_type: salt_cation_charge, 
            }
        )

        # Anion annealing OH- = Cl- 
        RE.add_reaction(
            gamma = (K_HCL / K_W).magnitude,
            reactant_types = [hydroxide_es_type],
            reactant_coefficients = [ 1 ],
            product_types = [ salt_anion_es_type ],
            product_coefficients = [ 1 ],
            default_charges = {
                hydroxide_es_type: hydroxide_charge, 
                salt_anion_es_type: salt_anion_charge, 
            }
        )

        sucessful_reactions_labels=[]
        charge_number_map = self.get_charge_number_map()
        for name in pka_set.keys():
            if self.check_if_name_is_defined_in_df(name,pmb_type_to_be_defined='particle') is False :
                print('WARNING: the acid-base reaction of ' + name +' has not been set up because its espresso type is not defined in the type map.')
                continue

            Ka = (10**-pka_set[name]['pka_value'] * self.units.mol/self.units.l).to('1/(N_A * reduced_length**3)')

            state_one_type = self.df.loc[self.df['name']==name].state_one.es_type.values[0]
            state_two_type = self.df.loc[self.df['name']==name].state_two.es_type.values[0]

            # Reaction in terms of proton: HA = A + H+
            RE.add_reaction(gamma=Ka.magnitude,
                            reactant_types=[state_one_type],
                            reactant_coefficients=[1],
                            product_types=[state_two_type, proton_es_type],
                            product_coefficients=[1, 1],
                            default_charges={state_one_type: charge_number_map[state_one_type],
                            state_two_type: charge_number_map[state_two_type],
                            proton_es_type: proton_charge})

            # Reaction in terms of salt cation: HA = A + Na+
            RE.add_reaction(gamma=(Ka * K_NACL / K_HCL).magnitude,
                            reactant_types=[state_one_type],
                            reactant_coefficients=[1],
                            product_types=[state_two_type, salt_cation_es_type],
                            product_coefficients=[1, 1],
                            default_charges={state_one_type: charge_number_map[state_one_type],
                            state_two_type: charge_number_map[state_two_type],
                            salt_cation_es_type: salt_cation_charge})

            # Reaction in terms of hydroxide: OH- + HA = A
            RE.add_reaction(gamma=(Ka / K_W).magnitude,
                            reactant_types=[state_one_type, hydroxide_es_type],
                            reactant_coefficients=[1, 1],
                            product_types=[state_two_type],
                            product_coefficients=[1],
                            default_charges={state_one_type: charge_number_map[state_one_type],
                            state_two_type: charge_number_map[state_two_type],
                            hydroxide_es_type: hydroxide_charge})

            # Reaction in terms of salt anion: Cl- + HA = A
            RE.add_reaction(gamma=(Ka / K_HCL).magnitude,
                            reactant_types=[state_one_type, salt_anion_es_type],
                            reactant_coefficients=[1, 1],
                            product_types=[state_two_type],
                            product_coefficients=[1],
                            default_charges={state_one_type: charge_number_map[state_one_type],
                            state_two_type: charge_number_map[state_two_type],
                            salt_anion_es_type: salt_anion_charge})

            sucessful_reactions_labels.append(name)
        return RE, sucessful_reactions_labels, ionic_strength_res

    def setup_grxmc_unified(self, pH_res, c_salt_res, cation_name, anion_name, activity_coefficient, exclusion_range=None, pka_set=None, use_exclusion_radius_per_type = False):
        """
        Sets up Acid/Base reactions for acidic/basic 'particles' defined in 'pmb.df', as well as a grand-canonical coupling to a 
        reservoir of small ions. 
        This implementation uses the formulation of the grand-reaction method by Curk et al. [1], which relies on "unified" ion types X+ = {H+, Na+} and X- = {OH-, Cl-}. 
        A function that implements the original version of the grand-reaction method by Landsgesell et al. [2] is also available under the name 'setup_grxmc_reactions'.

        [1] Curk, T., Yuan, J., & Luijten, E. (2022). Accelerated simulation method for charge regulation effects. The Journal of Chemical Physics, 156(4).
        [2] Landsgesell, J., Hebbeker, P., Rud, O., Lunkad, R., Košovan, P., & Holm, C. (2020). Grand-reaction method for simulations of ionization equilibria coupled to ion partitioning. Macromolecules, 53(8), 3007-3020.

        Args:
            pH_res ('float'): pH-value in the reservoir.
            c_salt_res ('pint.Quantity'): Concentration of monovalent salt (e.g. NaCl) in the reservoir.
            cation_name ('str'): Name of the cationic particle.
            anion_name ('str'): Name of the anionic particle.
            activity_coefficient ('callable'): A function that calculates the activity coefficient of an ion pair as a function of the ionic strength.
            exclusion_range(`pint.Quantity`, optional): Below this value, no particles will be inserted.
            pka_set(`dict`,optional): Desired pka_set, pka_set(`dict`): {"name" : {"pka_value": pka, "acidity": acidity}}. Defaults to None.
            use_exclusion_radius_per_type(`bool`,optional): Controls if one exclusion_radius per each espresso_type. Defaults to `False`.

        Returns:
            RE (`reaction_ensemble.ReactionEnsemble`): Instance of a reaction_ensemble.ReactionEnsemble object from the espressomd library.
            sucessful_reactions_labels(`lst`): Labels of the reactions set up by pyMBE.
            ionic_strength_res ('float'): Ionic strength of the reservoir (useful for calculating partition coefficients).
        """
        from espressomd import reaction_methods
        if exclusion_range is None:
            exclusion_range = max(self.get_radius_map().values())*2.0
        if pka_set is None:
            pka_set=self.get_pka_set()    
        self.check_pka_set(pka_set=pka_set)
        if use_exclusion_radius_per_type:
            exclusion_radius_per_type = self.get_radius_map()
        else:
            exclusion_radius_per_type = {}
        
        RE = reaction_methods.ReactionEnsemble(kT=self.kT.to('reduced_energy').magnitude,
                                                    exclusion_range=exclusion_range, 
                                                    seed=self.seed, 
                                                    exclusion_radius_per_type = exclusion_radius_per_type
                                                    )

        # Determine the concentrations of the various species in the reservoir and the equilibrium constants
        cH_res, cOH_res, cNa_res, cCl_res = self.determine_reservoir_concentrations(pH_res, c_salt_res, activity_coefficient)
        ionic_strength_res = 0.5*(cNa_res+cCl_res+cOH_res+cH_res)
        determined_activity_coefficient = activity_coefficient(ionic_strength_res)
        a_hydrogen = (10 ** (-pH_res) * self.units.mol/self.units.l).to('1/(N_A * reduced_length**3)')
        a_cation = (cH_res+cNa_res).to('1/(N_A * reduced_length**3)') * np.sqrt(determined_activity_coefficient)
        a_anion = (cH_res+cNa_res).to('1/(N_A * reduced_length**3)') * np.sqrt(determined_activity_coefficient)
        K_XX = a_cation * a_anion

        cation_es_type = self.df.loc[self.df['name']==cation_name].state_one.es_type.values[0]
        anion_es_type = self.df.loc[self.df['name']==anion_name].state_one.es_type.values[0]     
        cation_charge = self.df.loc[self.df['name']==cation_name].state_one.z.values[0]
        anion_charge = self.df.loc[self.df['name']==anion_name].state_one.z.values[0]     
        if cation_charge <= 0:
            raise ValueError('ERROR cation charge must be positive, charge ', cation_charge)
        if anion_charge >= 0:
            raise ValueError('ERROR anion charge must be negative, charge ', anion_charge)

        # Coupling to the reservoir: 0 = X+ + X-
        RE.add_reaction(
            gamma = K_XX.magnitude,
            reactant_types = [],
            reactant_coefficients = [],
            product_types = [ cation_es_type, anion_es_type ],
            product_coefficients = [ 1, 1 ],
            default_charges = {
                cation_es_type: cation_charge, 
                anion_es_type: anion_charge, 
            }
        )

        sucessful_reactions_labels=[]
        charge_number_map = self.get_charge_number_map()
        for name in pka_set.keys():
            if self.check_if_name_is_defined_in_df(name,pmb_type_to_be_defined='particle') is False :
                print('WARNING: the acid-base reaction of ' + name +' has not been set up because its espresso type is not defined in the type map.')
                continue

            Ka = 10**-pka_set[name]['pka_value'] * self.units.mol/self.units.l
            gamma_K_AX = Ka.to('1/(N_A * reduced_length**3)').magnitude * a_cation / a_hydrogen

            state_one_type = self.df.loc[self.df['name']==name].state_one.es_type.values[0]
            state_two_type = self.df.loc[self.df['name']==name].state_two.es_type.values[0]

            # Reaction in terms of small cation: HA = A + X+
            RE.add_reaction(gamma=gamma_K_AX.magnitude,
                            reactant_types=[state_one_type],
                            reactant_coefficients=[1],
                            product_types=[state_two_type, cation_es_type],
                            product_coefficients=[1, 1],
                            default_charges={state_one_type: charge_number_map[state_one_type],
                            state_two_type: charge_number_map[state_two_type],
                            cation_es_type: cation_charge})

            # Reaction in terms of small anion: X- + HA = A
            RE.add_reaction(gamma=gamma_K_AX.magnitude / K_XX.magnitude,
                            reactant_types=[state_one_type, anion_es_type],
                            reactant_coefficients=[1, 1],
                            product_types=[state_two_type],
                            product_coefficients=[1],
                            default_charges={state_one_type: charge_number_map[state_one_type],
                            state_two_type: charge_number_map[state_two_type],
                            anion_es_type: anion_charge})

            sucessful_reactions_labels.append(name)
        return RE, sucessful_reactions_labels, ionic_strength_res

    def setup_df (self):
        """
        Sets up the pyMBE's dataframe `pymbe.df`.

        Returns:
            columns_names(`obj`): pandas multiindex object with the column names of the pyMBE's dataframe
        """
        
        columns_dtypes = {
            'name': {
                '': str},
            'pmb_type': {
                '': str},
            'particle_id': {
                '': object},
            'particle_id2':  {
                '': object},
            'residue_id':  {
                '': object},
            'molecule_id':  {
                '': object},
            'acidity':  {
                '': str},
            'pka':  {
                '': float},
            'central_bead':  {
                '': object},
            'side_chains': {
                '': object},
            'residue_list': {
                '': object},
            'model': {
                '': str},
            'sigma': {
                '': object},
            'cutoff': {
                '': object},
            'offset': {
                '': object},
            'epsilon': {
                '': object},
            'state_one': {
                'label': str,
                'es_type': object,
                'z': object },
            'state_two': {
                'label': str,
                'es_type': object,
                'z': object },
            'sequence': {
                '': object},
            'bond_object': {
                '': object},
            'parameters_of_the_potential':{
                '': object},
            'l0': {
                '': float},
<<<<<<< HEAD
            'node_map':{
                '':object},
            'chain_map':{
                '':object},
=======
>>>>>>> 8d2a9235
            }
        
        self.df = pd.DataFrame(columns=pd.MultiIndex.from_tuples([(col_main, col_sub) for col_main, sub_cols in columns_dtypes.items() for col_sub in sub_cols.keys()]))
        
        for level1, sub_dtypes in columns_dtypes.items():
            for level2, dtype in sub_dtypes.items():
                self.df[level1, level2] = self.df[level1, level2].astype(dtype)
                
        columns_names = pd.MultiIndex.from_frame(self.df)
        columns_names = columns_names.names
                
        return columns_names

    def setup_lj_interactions(self, espresso_system, shift_potential=True, combining_rule='Lorentz-Berthelot', warnings=True):
        """
        Sets up the Lennard-Jones (LJ) potential between all pairs of particle types with values for `sigma`, `offset`, and `epsilon` stored in `pymbe.df`.

        Args:
            espresso_system(`espressomd.system.System`): Instance of a system object from the espressomd library.
            shift_potential(`bool`, optional): If True, a shift will be automatically computed such that the potential is continuous at the cutoff radius. Otherwise, no shift will be applied. Defaults to True.
            combining_rule(`string`, optional): combining rule used to calculate `sigma` and `epsilon` for the potential between a pair of particles. Defaults to 'Lorentz-Berthelot'.
            warning(`bool`, optional): switch to activate/deactivate warning messages. Defaults to True.

        Note:
            - LJ interactions will only be set up between particles with defined values of `sigma` and `epsilon` in the pmb.df. 
            - Currently, the only `combining_rule` supported is Lorentz-Berthelot.
            - Check the documentation of ESPResSo for more info about the potential https://espressomd.github.io/doc4.2.0/inter_non-bonded.html

        """
        from itertools import combinations_with_replacement
        implemented_combining_rules = ['Lorentz-Berthelot']
        compulsory_parameters_in_df = ['sigma','epsilon']
        # Sanity check
        if combining_rule not in implemented_combining_rules:
            raise ValueError('In the current version of pyMBE, the only combinatorial rules implemented are ', implemented_combining_rules)
        if shift_potential:
            shift="auto"
        else:
            shift=0
        # List which particles have sigma and epsilon values defined in pmb.df and which ones don't
        particles_types_with_LJ_parameters = []
        non_parametrized_labels= []
        for particle_type in self.get_type_map().values():
            check_list=[]
            for key in compulsory_parameters_in_df:
                value_in_df=self.find_value_from_es_type(es_type=particle_type,
                                                        column_name=key)
                check_list.append(np.isnan(value_in_df))
            if any(check_list):
                non_parametrized_labels.append(self.find_value_from_es_type(es_type=particle_type, 
                                                                            column_name='label'))
            else:
                particles_types_with_LJ_parameters.append(particle_type)
        # Set up LJ interactions between all particle types
        for type_pair in combinations_with_replacement(particles_types_with_LJ_parameters, 2): 
            particle_name1 = self.find_value_from_es_type(es_type=type_pair[0],
                                                        column_name="name")
            particle_name2 = self.find_value_from_es_type(es_type=type_pair[1],
                                                        column_name="name")
            lj_parameters= self.get_lj_parameters(particle_name1 = particle_name1,
                                                 particle_name2 = particle_name2,
                                                 combining_rule = combining_rule)
            
            # If one of the particle has sigma=0, no LJ interations are set up between that particle type and the others    
            if not lj_parameters:
                continue
            espresso_system.non_bonded_inter[type_pair[0],type_pair[1]].lennard_jones.set_params(epsilon = lj_parameters["epsilon"].to('reduced_energy').magnitude, 
                                                                                    sigma = lj_parameters["sigma"].to('reduced_length').magnitude, 
                                                                                    cutoff = lj_parameters["cutoff"].to('reduced_length').magnitude,
                                                                                    offset = lj_parameters["offset"].to("reduced_length").magnitude, 
                                                                                    shift = shift)                                                                                          
            index = len(self.df)
            label1 = self.find_value_from_es_type(es_type=type_pair[0], column_name="label")
            label2 = self.find_value_from_es_type(es_type=type_pair[1], column_name="label")
            self.df.at [index, 'name'] = f'LJ: {label1}-{label2}'
            lj_params=espresso_system.non_bonded_inter[type_pair[0], type_pair[1]].lennard_jones.get_params()

            self.add_value_to_df(index=index,
                                key=('pmb_type',''),
                                new_value='LennardJones')
            
            self.add_value_to_df(index=index,
                                key=('parameters_of_the_potential',''),
                                new_value=lj_params,
                                non_standard_value=True)
        if non_parametrized_labels and warnings:
            print(f'WARNING: The following particles do not have a defined value of sigma or epsilon in pmb.df: {non_parametrized_labels}. No LJ interaction has been added in ESPResSo for those particles.')
            
        return

    def write_pmb_df (self, filename):
        '''
        Writes the pyMBE dataframe into a csv file
        
        Args:
            filename(`str`): Path to the csv file 
        '''

        self.df.to_csv(filename)

        return<|MERGE_RESOLUTION|>--- conflicted
+++ resolved
@@ -878,8 +878,6 @@
     def create_hydrogel(self, name, espresso_system):
         """ 
         creates the hyrogel `name` in espresso_system
-        
-<<<<<<< HEAD
         Args:
             name(`str`): Label of the hydrogel to be created. `name` must be defined in the `pmb.df`
             espresso_system(`espressomd.system.System`): Instance of a system object from the espressomd library.
@@ -887,7 +885,6 @@
         Returns:
             
         """
-
         def format_node(node_list):
             return "[" + " ".join(map(str, node_list)) + "]"
 
@@ -895,7 +892,6 @@
                                             pmb_type_to_be_defined='hydrogel')
 
         # placing nodes
-
         node_positions = {}
         node_topology = self.df[self.df["name"]==name]["node_map"].iloc[0]
         for node_info in node_topology.values():
@@ -908,7 +904,6 @@
 
         # Placing chains between nodes
         # Looping over all the 16 chains
-
         chain_topology = self.df[self.df["name"]==name]["chain_map"].iloc[0]
         for chain_info in chain_topology.values():
             node_s = chain_info["node_start"]
@@ -917,8 +912,7 @@
 
         return node_positions;
 
-=======
->>>>>>> 8d2a9235
+
     def create_molecule(self, name, number_of_molecules, espresso_system, list_of_first_residue_positions=None, backbone_vector=None, use_default_bond=False):
         """
         Creates `number_of_molecules` molecule of type `name` into `espresso_system` and bookkeeps them into `pmb.df`.
@@ -975,11 +969,7 @@
                     # Generate an arbitrary random unit vector
                     if backbone_vector is None:
                         backbone_vector = self.generate_random_points_in_a_sphere(center=[0,0,0],
-<<<<<<< HEAD
                                                                 radius=1,
-=======
-                                                                radius=1, 
->>>>>>> 8d2a9235
                                                                 n_samples=1,
                                                                 on_surface=True)[0]
 
@@ -3440,13 +3430,10 @@
                 '': object},
             'l0': {
                 '': float},
-<<<<<<< HEAD
             'node_map':{
                 '':object},
             'chain_map':{
                 '':object},
-=======
->>>>>>> 8d2a9235
             }
         
         self.df = pd.DataFrame(columns=pd.MultiIndex.from_tuples([(col_main, col_sub) for col_main, sub_cols in columns_dtypes.items() for col_sub in sub_cols.keys()]))
