--- conflicted
+++ resolved
@@ -2854,9 +2854,4 @@
             coordinates.write (f'timestep indexed\n')
             for particle in espresso_system.part:
                 coordinates.write (f'{particle.id} \t {particle.pos[0]} \t {particle.pos[1]} \t {particle.pos[2]}\n')
-        return 
-<<<<<<< HEAD
-    
-=======
-
->>>>>>> bac03f14
+        return 