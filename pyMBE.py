--- conflicted
+++ resolved
@@ -952,7 +952,7 @@
                     else:
                         for item in list_of_first_residue_positions:
                             residue_position = [np.array(list_of_first_residue_positions[pos_index])]
-<<<<<<< HEAD
+                            
                     # Generate an arbitrary random unit vector
                     if backbone_vector is None:
                         backbone_vector = self.generate_random_points_in_a_sphere(center=[0,0,0],
@@ -960,9 +960,6 @@
                                                                 n_samples=1,
                                                                 on_surface=True)[0]
 
-=======
-                    
->>>>>>> 71373bf9
                     residues_info = self.create_residue(name=residue,
                                                         espresso_system=espresso_system, 
                                                         central_bead_position=residue_position,  
